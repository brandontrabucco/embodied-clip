from typing import Optional, Any, Dict, Union
import os
from collections import deque
import queue
import time
import shutil

import torch.optim
import torch
import torch.nn as nn
import torch.distributions
import typing
from tensorboardX import SummaryWriter

from onpolicy_sync.utils import LinearDecay
from rl_base.common import Loss
from onpolicy_sync.vector_task import VectorSampledTasks
from onpolicy_sync.utils import batch_observations, ScalarMeanTracker
from rl_base.experiment_config import ExperimentConfig
from configs.util import Builder
from rl_base.preprocessor import ObservationSet
from onpolicy_sync.storage import RolloutStorage
import torch.multiprocessing as mp


def validate(
    config: ExperimentConfig,
    output_dir: str,
    read_from_parent: mp.Queue,
    write_to_parent: mp.Queue,
):
    evaluator = Trainer(config, output_dir, mode="valid")
    evaluator.process_checkpoints(read_from_parent, write_to_parent)


class Trainer:
<<<<<<< HEAD
    def __init__(
        self,
        config: ExperimentConfig,
        loaded_config_src_files: Dict[str, str],
        output_dir: str,
    ):
        self.train_pipeline = config.training_pipeline()
=======
    def __init__(self, config: ExperimentConfig, output_dir: str, mode: str = "train"):
        self.mode = mode.lower()
        assert self.mode in [
            "train",
            "valid",
            "test",
        ], "Only train, valid, test modes supported"
>>>>>>> 50387c25

        self.params = self.get_params(config)

        self.device = "cpu"
        if len(self.params["gpu_ids"]) > 0:
            if not torch.cuda.is_available():
                print(
                    "Warning: no CUDA devices available for gpu ids {}".format(
                        self.params["gpu_ids"]
                    )
                )
            else:
<<<<<<< HEAD
                self.device = "cuda:%d" % train_pipeline["gpu_ids"][0]
                torch.cuda.set_device(self.device)  # type: ignore
=======
                self.device = "cuda:%d" % self.params["gpu_ids"][0]
                torch.cuda.set_device(self.device)
>>>>>>> 50387c25

        self.observation_set = None
        if "preprocessors" in self.params and "observation_set" in self.params:
            all_preprocessors = []
            for preprocessor in self.params["preprocessors"]:
                if isinstance(preprocessor, Builder):
                    all_preprocessors.append(
                        preprocessor(config={"device": self.device})
                    )
                else:
                    all_preprocessors.append(preprocessor)

            self.observation_set = ObservationSet(
                self.params["observation_set"], all_preprocessors
            )

        self.actor_critic = config.create_model().to(self.device)

        self.optimizer = None
        if "optimizer" in self.params:
            self.optimizer = self.params["optimizer"]
            if isinstance(self.optimizer, Builder):
                self.optimizer = self.optimizer(
                    params=[
                        p for p in self.actor_critic.parameters() if p.requires_grad
                    ]
                )

        self.vector_tasks = VectorSampledTasks(
            make_sampler_fn=config.make_sampler_fn,
            sampler_fn_args=self.get_sampler_fn_args(config),
        )

<<<<<<< HEAD
        self.tracker: deque = deque()

=======
        self.output_dir = output_dir
>>>>>>> 50387c25
        self.models_folder = os.path.join(output_dir, "models")
        os.makedirs(self.models_folder, exist_ok=True)

        self.configs_folder = os.path.join(output_dir, "configs")
        os.makedirs(self.configs_folder, exist_ok=True)
<<<<<<< HEAD
        for file in loaded_config_src_files:
            parts = loaded_config_src_files[file].split(".")
            src_file = os.path.sep.join(parts) + ".py"
            dst_file = (
                os.path.join(self.configs_folder, os.path.join(*parts[1:])) + ".py"
            )
            os.makedirs(os.path.dirname(dst_file), exist_ok=True)
            shutil.copy(src_file, dst_file)
=======
        if mode == "train":
            for file in config._loaded_config_src_files:
                parts = config._loaded_config_src_files[file].split(".")
                src_file = os.path.sep.join(parts) + ".py"
                dst_file = (
                    os.path.join(self.configs_folder, os.path.join(*parts[1:])) + ".py"
                )
                os.makedirs(os.path.dirname(dst_file), exist_ok=True)
                shutil.copy(src_file, dst_file)

        self.log_writer = None
>>>>>>> 50387c25

        self.scalars = ScalarMeanTracker()

        self.total_updates = 0
        self.pipeline_stage = 0
        self.rollout_count = 0
        self.backprop_count = 0
        self.step_count = 0
        self.total_steps = 0
        self.last_log = 0

        self.experiment_name = config.tag()

        self.save_interval = self.params["save_interval"]
        self.log_interval = self.params["log_interval"]
        self.num_processes = self.params["nprocesses"]

        self.config = config

        self.write_to_eval = None
        if self.mode == "train":
            self.mp_ctx = self.vector_tasks.mp_ctx
            self.write_to_eval = self.mp_ctx.Queue()
            self.eval_process = self.mp_ctx.Process(
                target=validate,
                args=(
                    self.config,
                    self.output_dir,
                    self.write_to_eval,
                    self.vector_tasks.metrics_out_queue,
                ),
            )
            self.eval_process.start()

    def get_params(self, config: ExperimentConfig):
        if self.mode == "train":
            return config.training_pipeline()
        elif self.mode == "valid":
            return config.evaluation_params()
        elif self.mode == "test":
            return config.evaluation_params()

    def get_sampler_fn_args(self, config: ExperimentConfig):
        devices = (
            self.params["sampler_devices"]
            if "sampler_devices" in self.params
            else self.params["gpu_ids"]
        )

        if self.mode == "train":
            fn = config.train_task_sampler_args
        elif self.mode == "valid":
            fn = config.valid_task_sampler_args
        elif self.mode == "test":
            fn = config.test_task_sampler_args

        return [
            fn(
                process_ind=it,
                total_processes=self.params["nprocesses"],
                devices=devices,
            )
            for it in range(self.params["nprocesses"])
        ]

    def checkpoint_save(self) -> str:
        os.makedirs(self.models_folder, exist_ok=True)

        model_path = os.path.join(
            self.models_folder,
            "exp_{}__time_{}__stage_{}__steps_{}.pt".format(
                self.experiment_name,
                self.local_start_time_str,
                self.pipeline_stage,
                self.total_steps + self.step_count,
            ),
        )
        torch.save(
            {
                "total_updates": self.total_updates,
                "total_steps": self.total_steps,
                "pipeline_stage": self.pipeline_stage,
                "rollout_count": self.rollout_count,
                "backprop_count": self.backprop_count,
                "step_count": self.step_count,
                "local_start_time_str": self.local_start_time_str,
                "optimizer_state_dict": self.optimizer.state_dict(),
                "model_state_dict": self.actor_critic.state_dict(),
            },
            model_path,
        )
        return model_path

    def checkpoint_load(self, ckpt: Union[str, Dict[str, Any]]) -> None:
        if isinstance(ckpt, str):
            print("Loading checkpoint from %s" % ckpt)
            # Map location CPU is almost always better than mapping to a CUDA device.
            ckpt = torch.load(ckpt, map_location="cpu")

        ckpt = typing.cast(
            Dict[
                str, Union[Dict[str, Any], torch.Tensor, float, int, str, typing.List]
            ],
            ckpt,
        )

        self.actor_critic.load_state_dict(ckpt["model_state_dict"])
<<<<<<< HEAD
        self.optimizer.load_state_dict(ckpt["optimizer_state_dict"])
        self.step_count = ckpt["step_count"]  # type: ignore
        self.backprop_count = ckpt["backprop_count"]  # type: ignore
        self.rollout_count = ckpt["rollout_count"]  # type: ignore
        self.pipeline_stage = ckpt["pipeline_stage"]  # type: ignore
        self.total_updates = ckpt["total_updates"]  # type: ignore
        self.total_steps = ckpt["total_steps"]  # type: ignore
        self.local_start_time_str = ckpt["local_start_time_str"]
        self.train_pipeline["pipeline"] = self.train_pipeline["pipeline"][
            self.pipeline_stage :
        ]
=======
        self.step_count = ckpt["step_count"]
        self.total_steps = ckpt["total_steps"]
>>>>>>> 50387c25

        if self.mode == "train":
            self.optimizer.load_state_dict(ckpt["optimizer_state_dict"])
            self.backprop_count = ckpt["backprop_count"]
            self.rollout_count = ckpt["rollout_count"]
            self.pipeline_stage = ckpt["pipeline_stage"]
            self.total_updates = ckpt["total_updates"]
            self.local_start_time_str = ckpt["local_start_time_str"]
            self.params["pipeline"] = self.params["pipeline"][self.pipeline_stage :]

    def process_valid_metrics(self):
        while not self.vector_tasks.metrics_out_queue.empty():
            try:
                metric = self.vector_tasks.metrics_out_queue.get_nowait()
                self.scalars.add_scalars(metric)
            except queue.Empty:
                pass

        return self.scalars.pop_and_reset()

    def log(self):
        valid_metrics = None
        while not self.vector_tasks.metrics_out_queue.empty():
            try:
                metric = self.vector_tasks.metrics_out_queue.get_nowait()
                if isinstance(metric, tuple):
                    pkg_type, info = metric
                    if pkg_type == "valid_metrics":
                        valid_metrics = {k: v for k, v in info.items()}
                    else:
                        if pkg_type == "update_package":
                            cscalars = {"total_loss": info["total_loss"]}
                            for loss in info["losses"]:
                                lossname = loss[:-5] if loss.endswith("_loss") else loss
                                for scalar in info["losses"][loss]:
                                    cscalars["/".join([lossname, scalar])] = info[
                                        "losses"
                                    ][loss][scalar]
                        elif pkg_type == "teacher_package":
                            cscalars = {k: v for k, v in info.items()}
                        else:
                            print("WARNING: Unknown info package {}".format(info))
                        self.scalars.add_scalars(cscalars)
                else:
                    self.scalars.add_scalars(metric)
            except queue.Empty:
                pass

        tracked_means = self.scalars.pop_and_reset()
        for k in tracked_means:
            self.log_writer.add_scalar(
                "train/" + k, tracked_means[k], self.total_steps + self.step_count,
            )

        if valid_metrics is not None:
            for k in valid_metrics:
                self.log_writer.add_scalar(
                    "valid/" + k, valid_metrics[k][0], valid_metrics[k][1],
                )

    def update(self, rollouts) -> None:
        advantages = rollouts.returns[:-1] - rollouts.value_preds[:-1]

        for e in range(self.update_epochs):
            data_generator = rollouts.recurrent_generator(
                advantages, self.update_mini_batches
            )

            for bit, batch in enumerate(data_generator):
                actor_critic_output, hidden_states = self.actor_critic(
                    batch["observations"],
                    batch["recurrent_hidden_states"],
                    batch["prev_actions"],
                    batch["masks"],
                )

                info: Dict[str, Any] = dict(
                    total_updates=self.total_updates,
                    backprop_count=self.backprop_count,
                    rollout_count=self.rollout_count,
                    epoch=e,
                    batch=bit,
                    losses={},
                )
                self.optimizer.zero_grad()
                total_loss: Optional[torch.FloatTensor] = None
                for loss_name in self.losses:
                    loss, loss_weight = (
                        self.losses[loss_name],
                        self.loss_weights[loss_name],
                    )

                    current_loss, current_info = loss.loss(batch, actor_critic_output)
                    if total_loss is None:
                        total_loss = loss_weight * current_loss
                    else:
                        total_loss = total_loss + loss_weight * current_loss

                    info["losses"][loss_name] = current_info
                assert total_loss is not None, "No losses specified?"
                info["total_loss"] = total_loss.item()
                self.vector_tasks.metrics_out_queue.put(("update_package", info))

                total_loss.backward()
                nn.utils.clip_grad_norm_(
                    self.actor_critic.parameters(), self.max_grad_norm
                )
                self.optimizer.step()
                self.backprop_count += 1

    def _preprocess_observations(self, batched_observations):
        if self.observation_set is None:
            return batched_observations
        return self.observation_set.get_observations(batched_observations)

    def apply_teacher_forcing(self, actions, step_observation):
        tf_mask_shape = step_observation["expert_action"].shape[:-1] + (1,)
        expert_actions = (
            step_observation["expert_action"].view(-1, 2)[:, 0].view(*tf_mask_shape)
        )
        expert_action_exists_mask = (
            step_observation["expert_action"].view(-1, 2)[:, 1].view(*tf_mask_shape)
        )
        teacher_forcing_mask = (
            torch.distributions.bernoulli.Bernoulli(
                torch.tensor(self.teacher_forcing(self.step_count))
            )
            .sample(tf_mask_shape)
            .long()
            .to(self.device)
        ) * expert_action_exists_mask
        actions = (
            teacher_forcing_mask * expert_actions + (1 - teacher_forcing_mask) * actions
        )

        return (
            actions,
            {"teacher_forcing_mask": teacher_forcing_mask},
        )

    def collect_rollout_step(self, rollouts):
        # sample actions
        with torch.no_grad():
            step_observation = {
                k: v[rollouts.step] for k, v in rollouts.observations.items()
            }

            actor_critic_output, recurrent_hidden_states = self.actor_critic(
                step_observation,
                rollouts.recurrent_hidden_states[rollouts.step],
                rollouts.prev_actions[rollouts.step],
                rollouts.masks[rollouts.step],
            )

        actions = (
            actor_critic_output.distributions.sample()
            if not self.deterministic
            else actor_critic_output.distributions.mode()
        )

        if (
            self.teacher_forcing is not None
            and self.teacher_forcing(self.step_count) > 0
        ):
            actions, enforce_info = self.apply_teacher_forcing(
                actions, step_observation
            )
            teacher_force_info = {
                "teacher_ratio": enforce_info["teacher_forcing_mask"].sum().item()
                / actions.nelement(),
                "teacher_enforcing": self.teacher_forcing(self.step_count),
            }
            self.vector_tasks.metrics_out_queue.put(
                ("teacher_package", teacher_force_info)
            )

        self.step_count += actions.nelement()

        outputs = self.vector_tasks.step([a[0].item() for a in actions])
        observations, rewards, dones, infos = [list(x) for x in zip(*outputs)]

        rewards = torch.tensor(rewards, dtype=torch.float, device=self.device)
        rewards = rewards.unsqueeze(1)

        # If done then clean the history of observations.
        masks = torch.tensor(
            [[0.0] if done else [1.0] for done in dones],
            dtype=torch.float32,
            device=self.device,
        )

        npaused, keep, batch = self.remove_paused(observations)

        rollouts.reshape(keep)

        rollouts.insert(
            self._preprocess_observations(batch),
            recurrent_hidden_states[:, keep],
            actions[keep],
            actor_critic_output.distributions.log_probs(actions)[keep],
            actor_critic_output.values[keep],
            rewards[keep],
            masks[keep],
        )

        return npaused

    def remove_paused(self, observations):
        paused, keep, running = [], [], []
        for it, obs in enumerate(observations):
            if obs is None:
                paused.append(it)
            else:
                keep.append(it)
                running.append(obs)

        for p in reversed(paused):
            self.vector_tasks.pause_at(p)

        batch = batch_observations(running, device=self.device)

        return len(paused), keep, batch

    def initialize_rollouts(self, rollouts):
        observations = self.vector_tasks.get_observations()
        npaused, keep, batch = self.remove_paused(observations)
        rollouts.reshape(keep)
        rollouts.to(self.device)
        rollouts.insert_initial_observations(self._preprocess_observations(batch))
        return npaused

    def train(self, rollouts):
        self.initialize_rollouts(rollouts)

        while self.rollout_count < self.num_rollouts:
            for step in range(self.steps_in_rollout):
                self.collect_rollout_step(rollouts)

            with torch.no_grad():
                step_observation = {k: v[-1] for k, v in rollouts.observations.items()}

                actor_critic_output, _ = self.actor_critic(
                    step_observation,
                    rollouts.recurrent_hidden_states[-1],
                    rollouts.prev_actions[-1],
                    rollouts.masks[-1],
                )

            rollouts.compute_returns(
                actor_critic_output.values, self.use_gae, self.gamma, self.gae_lambda,
            )

            self.update(rollouts)

            rollouts.after_update()

            if (
                self.step_count - self.last_log >= self.log_interval
                or self.rollout_count == self.num_rollouts
            ):
                self.log()
                self.last_log = self.step_count

            self.rollout_count += 1

            # save for every interval-th episode or for the last epoch
            if (
                self.save_interval > 0
                and (
                    self.step_count % self.save_interval == 0
                    or self.rollout_count == self.num_rollouts
                )
                and self.models_folder != ""
            ):
                model_path = self.checkpoint_save()
                self.write_to_eval.put(("eval", model_path))

    def setup_stage(
        self,
        losses: Dict[str, Loss],
        loss_weights: Dict[str, float],
        steps_in_rollout: int,
        stage_task_steps: int,
        update_epochs: int,
        update_mini_batches: int,
        gamma: float,
        use_gae: bool,
        gae_lambda: float,
        max_grad_norm: float,
        teacher_forcing: Optional[LinearDecay] = None,
        deterministic: bool = False,
    ):
        self.losses = losses
        self.loss_weights = loss_weights

        self.stage_task_steps = stage_task_steps
        self.steps_in_rollout = steps_in_rollout
        self.update_epochs = update_epochs
        self.update_mini_batches = update_mini_batches

        self.num_rollouts = (
            int(self.stage_task_steps) // self.steps_in_rollout
        ) // self.num_processes
        print(
            "Using %d rollouts, %d steps (from %d)"
            % (
                self.num_rollouts,
                self.num_rollouts * self.num_processes * self.steps_in_rollout,
                self.stage_task_steps,
            )
        )

        self.gamma = gamma
        self.use_gae = use_gae
        self.gae_lambda = gae_lambda

        self.max_grad_norm = max_grad_norm

        self.teacher_forcing = teacher_forcing

        self.deterministic = deterministic

    def _get_loss(self, current_loss):
        assert current_loss in self.params, "undefined referenced loss"
        if isinstance(self.params[current_loss], Builder):
            return self.params[current_loss](optimizer=self.optimizer)
        else:
            return self.params[current_loss]

    def _load_losses(self, stage):
        stage_losses = dict()
        for current_loss in stage["losses"]:
            stage_losses[current_loss] = self._get_loss(current_loss)

        stage_weights = {name: 1.0 for name in stage["losses"]}
        for current_loss in self.params.get("loss_weights", []):
            if current_loss in stage_losses:
                stage_weights[current_loss] = self.params["loss_weights"][current_loss]
        for current_loss in stage.get("loss_weights", []):
            assert current_loss in stage_losses, (
                "missing loss definition for weight %s" % current_loss
            )
            stage_weights[current_loss] = stage["loss_weights"][current_loss]

        return stage_losses, stage_weights

    def _stage_value(self, stage, field):
        assert field in stage or field in self.params, "missing value for %s" % field
        return stage[field] if field in stage else self.params[field]

    def run_pipeline(self, checkpoint_file_name: Optional[str] = None):
        self.log_writer = SummaryWriter(log_dir=self.output_dir)

        start_time = time.time()
        self.local_start_time_str = time.strftime(
            "%Y-%m-%d_%H-%M-%S", time.localtime(start_time)
        )
        if checkpoint_file_name is not None:
            self.checkpoint_load(checkpoint_file_name)

        for stage in self.params["pipeline"]:
            self.last_log = self.step_count - self.log_interval

            stage_limit = stage["end_criterion"]
            stage_losses, stage_weights = self._load_losses(stage)

            self.setup_stage(
                losses=stage_losses,
                loss_weights=stage_weights,
                steps_in_rollout=self._stage_value(stage, "num_steps"),
                stage_task_steps=stage_limit,
                update_epochs=self._stage_value(stage, "update_repeats"),
                update_mini_batches=self._stage_value(stage, "num_mini_batch"),
                gamma=self._stage_value(stage, "gamma"),
                use_gae=self._stage_value(stage, "use_gae"),
                gae_lambda=self._stage_value(stage, "gae_lambda"),
                max_grad_norm=self._stage_value(stage, "max_grad_norm"),
                teacher_forcing=stage.get("teacher_forcing"),
            )

            self.train(
                RolloutStorage(
                    self.steps_in_rollout,
                    self.num_processes,
                    self.actor_critic.action_space,
                    self.actor_critic.recurrent_hidden_state_size,
                )
            )

            self.total_updates += self.num_rollouts
            self.pipeline_stage += 1

            self.rollout_count = 0
            self.backprop_count = 0
            self.total_steps += self.step_count
            self.step_count = 0

        self.close()

    def process_checkpoints(
        self,
        read_from_parent: mp.Queue,
        write_to_parent: mp.Queue,
        deterministic: bool = True,
    ):
        self.deterministic = deterministic
        self.teacher_forcing = None

        try:
            while True:
                while not read_from_parent.empty():
                    try:
                        command, data = read_from_parent.get_nowait()
                    except queue.Empty:
                        pass
                if command == "eval":
                    scalars = self.run_eval(checkpoint_file_name=data)
                    write_to_parent.put(("valid_metrics", scalars))
                elif command == "close":
                    self.close()
                else:
                    raise NotImplementedError()
        except KeyboardInterrupt:
            print("Eval KeyboardInterrupt - closing")
            self.close()

    def run_eval(self, checkpoint_file_name: str, rollout_steps=1):
        self.checkpoint_load(checkpoint_file_name)

        rollouts = RolloutStorage(
            rollout_steps,
            self.num_processes,
            self.actor_critic.action_space,
            self.actor_critic.recurrent_hidden_state_size,
        )

        num_paused = self.initialize_rollouts(rollouts)
        steps = 0
        while num_paused < self.num_processes:
            num_paused += self.collect_rollout_step(rollouts)
            steps += 1
            if steps % rollout_steps == 0:
                rollouts.after_update()

        self.vector_tasks.resume_all()
        self.vector_tasks.reset_all()

        return {
            k: (v, self.total_steps + self.step_count)
            for k, v in self.process_valid_metrics().items()
        }

    def close(self):
        if self.write_to_eval is not None:
            self.write_to_eval.put(("close",))
        self.vector_tasks.close()
        if self.log_writer is not None:
            self.log_writer.close()

    def __del__(self):
        self.close()

    def __enter__(self):
        return self

    def __exit__(self, exc_type, exc_val, exc_tb):
        self.close()<|MERGE_RESOLUTION|>--- conflicted
+++ resolved
@@ -29,28 +29,24 @@
     read_from_parent: mp.Queue,
     write_to_parent: mp.Queue,
 ):
-    evaluator = Trainer(config, output_dir, mode="valid")
+    evaluator = Trainer(config, None, output_dir, mode="valid")
     evaluator.process_checkpoints(read_from_parent, write_to_parent)
 
 
 class Trainer:
-<<<<<<< HEAD
     def __init__(
         self,
         config: ExperimentConfig,
-        loaded_config_src_files: Dict[str, str],
+        loaded_config_src_files: Optional[Dict[str, str]],
         output_dir: str,
+        mode: str = "train",
     ):
-        self.train_pipeline = config.training_pipeline()
-=======
-    def __init__(self, config: ExperimentConfig, output_dir: str, mode: str = "train"):
         self.mode = mode.lower()
         assert self.mode in [
             "train",
             "valid",
             "test",
         ], "Only train, valid, test modes supported"
->>>>>>> 50387c25
 
         self.params = self.get_params(config)
 
@@ -63,13 +59,8 @@
                     )
                 )
             else:
-<<<<<<< HEAD
-                self.device = "cuda:%d" % train_pipeline["gpu_ids"][0]
+                self.device = "cuda:%d" % self.params["gpu_ids"][0]
                 torch.cuda.set_device(self.device)  # type: ignore
-=======
-                self.device = "cuda:%d" % self.params["gpu_ids"][0]
-                torch.cuda.set_device(self.device)
->>>>>>> 50387c25
 
         self.observation_set = None
         if "preprocessors" in self.params and "observation_set" in self.params:
@@ -103,30 +94,15 @@
             sampler_fn_args=self.get_sampler_fn_args(config),
         )
 
-<<<<<<< HEAD
-        self.tracker: deque = deque()
-
-=======
         self.output_dir = output_dir
->>>>>>> 50387c25
         self.models_folder = os.path.join(output_dir, "models")
         os.makedirs(self.models_folder, exist_ok=True)
 
         self.configs_folder = os.path.join(output_dir, "configs")
         os.makedirs(self.configs_folder, exist_ok=True)
-<<<<<<< HEAD
-        for file in loaded_config_src_files:
-            parts = loaded_config_src_files[file].split(".")
-            src_file = os.path.sep.join(parts) + ".py"
-            dst_file = (
-                os.path.join(self.configs_folder, os.path.join(*parts[1:])) + ".py"
-            )
-            os.makedirs(os.path.dirname(dst_file), exist_ok=True)
-            shutil.copy(src_file, dst_file)
-=======
         if mode == "train":
-            for file in config._loaded_config_src_files:
-                parts = config._loaded_config_src_files[file].split(".")
+            for file in loaded_config_src_files:
+                parts = loaded_config_src_files[file].split(".")
                 src_file = os.path.sep.join(parts) + ".py"
                 dst_file = (
                     os.path.join(self.configs_folder, os.path.join(*parts[1:])) + ".py"
@@ -135,7 +111,6 @@
                 shutil.copy(src_file, dst_file)
 
         self.log_writer = None
->>>>>>> 50387c25
 
         self.scalars = ScalarMeanTracker()
 
@@ -243,29 +218,15 @@
         )
 
         self.actor_critic.load_state_dict(ckpt["model_state_dict"])
-<<<<<<< HEAD
-        self.optimizer.load_state_dict(ckpt["optimizer_state_dict"])
         self.step_count = ckpt["step_count"]  # type: ignore
-        self.backprop_count = ckpt["backprop_count"]  # type: ignore
-        self.rollout_count = ckpt["rollout_count"]  # type: ignore
-        self.pipeline_stage = ckpt["pipeline_stage"]  # type: ignore
-        self.total_updates = ckpt["total_updates"]  # type: ignore
         self.total_steps = ckpt["total_steps"]  # type: ignore
-        self.local_start_time_str = ckpt["local_start_time_str"]
-        self.train_pipeline["pipeline"] = self.train_pipeline["pipeline"][
-            self.pipeline_stage :
-        ]
-=======
-        self.step_count = ckpt["step_count"]
-        self.total_steps = ckpt["total_steps"]
->>>>>>> 50387c25
 
         if self.mode == "train":
             self.optimizer.load_state_dict(ckpt["optimizer_state_dict"])
-            self.backprop_count = ckpt["backprop_count"]
-            self.rollout_count = ckpt["rollout_count"]
-            self.pipeline_stage = ckpt["pipeline_stage"]
-            self.total_updates = ckpt["total_updates"]
+            self.backprop_count = ckpt["backprop_count"]  # type: ignore
+            self.rollout_count = ckpt["rollout_count"]  # type: ignore
+            self.pipeline_stage = ckpt["pipeline_stage"]  # type: ignore
+            self.total_updates = ckpt["total_updates"]  # type: ignore
             self.local_start_time_str = ckpt["local_start_time_str"]
             self.params["pipeline"] = self.params["pipeline"][self.pipeline_stage :]
 
@@ -668,12 +629,15 @@
         self.teacher_forcing = None
 
         try:
+            new_data = False
             while True:
-                while not read_from_parent.empty():
+                while (not new_data) or (not read_from_parent.empty()):
                     try:
                         command, data = read_from_parent.get_nowait()
+                        new_data = True
                     except queue.Empty:
                         pass
+
                 if command == "eval":
                     scalars = self.run_eval(checkpoint_file_name=data)
                     write_to_parent.put(("valid_metrics", scalars))
@@ -681,6 +645,8 @@
                     self.close()
                 else:
                     raise NotImplementedError()
+
+                new_data = False
         except KeyboardInterrupt:
             print("Eval KeyboardInterrupt - closing")
             self.close()
