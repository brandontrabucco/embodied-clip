--- conflicted
+++ resolved
@@ -1,19 +1,16 @@
+from typing import Dict, Any, List, Callable
+
+import numpy as np
+import torch.nn as nn
+import torch.optim as optim
+
+from configs.algo import algo_defaults
+from configs.util import Builder
+from imitation.trainer import Imitation
+from imitation.utils import LinearDecay
+from models import ObjectNavThorModel
+from onpolicy_sync.losses import PPO
 from rl_base.experiment_config import ExperimentConfig
-import torch.optim as optim
-import torch.nn as nn
-import numpy as np
-<<<<<<< HEAD
-from typing import Dict, Any, List
-from onpolicy_sync.losses import PPO
-=======
-from typing import Dict, Any, List, Callable
-from a2c_ppo_acktr.algo import PPO
->>>>>>> fcbfa00f
-from imitation.trainer import Imitation
-from models import ObjectNavThorModel
-from imitation.utils import LinearDecay
-from configs.util import Builder
-from configs.algo import algo_defaults
 from rl_base.task import TaskSampler
 
 
