import torch
import numpy as np

from torch import nn
from einops import rearrange


class Attention(nn.Module):

    def __init__(self, dim: int, 
                 nhead: int = 12, 
                 dim_head: int = 64, 
                 context_length: int = 64, 
                 dropout: float = 0.):

        super(Attention, self).__init__()

        inner_dim = dim_head *  nhead
        num_octaves = int(np.ceil(np.log2(context_length))) + 1

        self.nhead = nhead
        self.scale = dim_head ** -0.5

        self.to_qkv = nn.Linear(dim, inner_dim * 3, bias = False)
        self.to_rel = nn.Linear(2 * num_octaves, inner_dim, bias = False)

        self.attend = nn.Sequential(nn.Softmax(dim = -1), nn.Dropout(dropout))
        self.to_out = nn.Sequential(nn.Linear(inner_dim, dim), nn.Dropout(dropout))

        self.u_embedding = nn.Parameter(torch.randn(1, 1, 1, dim_head))
        self.v_embedding = nn.Parameter(torch.randn(1, 1, 1, dim_head))

        self.context_length = context_length

        R_embedding = torch.arange(context_length)

        self.register_buffer('R_embedding', Attention.positional_encoding(
            R_embedding.view(context_length, 1), 1 - num_octaves, num_octaves))

    def get_shifts(self, memory_dim, sequence_dim):

        coords = torch.arange(memory_dim + sequence_dim - 1, -1, -1) - (sequence_dim - 1)
        shifts = coords.unsqueeze(0) + torch.arange(sequence_dim).unsqueeze(1)
        
        out_of_bounds = torch.logical_or(shifts < 0, shifts > self.context_length - 1)

        attention_bias = torch.where(out_of_bounds, float('-inf'), 0.0)
        return shifts.clamp(min = 0, max = self.context_length - 1), attention_bias

    @staticmethod
    def positional_encoding(coords, start_octave, num_octaves):

        coords_shape = coords.shape

        octaves = torch.arange(start_octave, start_octave + num_octaves)
        octaves = octaves.float().to(coords.device)

        multipliers = (2 ** octaves) * np.pi

        coords = coords.unsqueeze(-1)
        while len(multipliers.shape) < len(coords.shape):
            multipliers = multipliers.unsqueeze(0)

        scaled_coords = (coords * multipliers).view(
            *coords_shape[:-1], int(coords_shape[-1]) * num_octaves)
 
        return torch.cat((torch.sin(scaled_coords),
                          torch.cos(scaled_coords)), dim = -1)

    def forward(self, x, memory, mask = None):

        memory_dim, sequence_dim = memory.shape[1], x.shape[1]
        shifts, attention_bias = self.get_shifts(memory_dim, sequence_dim)
        
        qkv = self.to_qkv(torch.cat([memory, x], dim = 1)).chunk(3, dim = -1)
        q, k, v = map(lambda t: rearrange(t, 'b n (h d) -> b h n d', h = self.nhead), qkv)
        
        q = q[:, :, memory_dim:]
        k_transpose = k.transpose(-1, -2)

<<<<<<< HEAD
        kr = self.to_rel(self.R_embedding)[shifts]
        kr = rearrange(kr, 'n m (h d) -> h n m d', h = self.nhead)
=======
        kr = rearrange(self.to_rel(self.R_embedding)[shifts], 'n m (h d) -> h n m d', h = self.nhead)
>>>>>>> 4285789f

        term_a = torch.matmul(q, k_transpose)
        term_b = torch.einsum("bhnd,hnmd->bhnm", q, kr)
        term_c = torch.matmul(self.u_embedding.expand(q.shape), k_transpose)
        term_d = torch.einsum("bhnd,hnmd->bhnm", self.v_embedding.expand(q.shape), kr)

        dots = (term_a + term_b + term_c + term_d) * self.scale
        dots = dots + attention_bias.to(x.device)

        if mask is not None:
            dots = dots + mask.unsqueeze(1)
        
        result = torch.matmul(self.attend(dots), v)
        return self.to_out(rearrange(result, 'b h n d -> b n (h d)'))


class ResidualPreNorm(nn.Module):

    def __init__(self, dim, module):

        super(ResidualPreNorm, self).__init__()
<<<<<<< HEAD

        self.module = module
        self.norm = nn.LayerNorm(dim)
=======
        self.norm = nn.LayerNorm(dim)
        self.module = module
>>>>>>> 4285789f

    def forward(self, x, *args, **kwargs):
        
        return x + self.module(self.norm(x), *args, **kwargs)


class TransformerXL(nn.Module):

    def __init__(self, dim: int, 
                 num_transformer_layers: int = 6, 
                 nhead: int = 12, 
                 dim_head: int = 64, 
                 dim_feedforward: int = 1536, 
                 context_length: int = 64, 
                 dropout: float = 0.):

        super(TransformerXL, self).__init__()

        self.layers = nn.ModuleList([])

        for _ in range(num_transformer_layers):

            attention =  Attention(
                dim = dim, 
                nhead = nhead, 
                dim_head = dim_head, 
                context_length = context_length, 
                dropout = dropout)

            net = nn.Sequential(
                nn.Linear(dim, dim_feedforward), 
                nn.GELU(),
                nn.Dropout(dropout),
                nn.Linear(dim_feedforward, dim),
                nn.Dropout(dropout))

            self.layers.append(nn.ModuleList([
                ResidualPreNorm(dim, attention),
                ResidualPreNorm(dim, net)]))

    def forward(self, x, *hidden_states, mask = None):

        new_hidden_states = []

        for state, (attention, net) in zip(hidden_states, self.layers):

            new_hidden_states.append(x)
            x = net(attention(x, state, mask = mask))

        return x, *new_hidden_states<|MERGE_RESOLUTION|>--- conflicted
+++ resolved
@@ -78,12 +78,8 @@
         q = q[:, :, memory_dim:]
         k_transpose = k.transpose(-1, -2)
 
-<<<<<<< HEAD
         kr = self.to_rel(self.R_embedding)[shifts]
         kr = rearrange(kr, 'n m (h d) -> h n m d', h = self.nhead)
-=======
-        kr = rearrange(self.to_rel(self.R_embedding)[shifts], 'n m (h d) -> h n m d', h = self.nhead)
->>>>>>> 4285789f
 
         term_a = torch.matmul(q, k_transpose)
         term_b = torch.einsum("bhnd,hnmd->bhnm", q, kr)
@@ -105,14 +101,8 @@
     def __init__(self, dim, module):
 
         super(ResidualPreNorm, self).__init__()
-<<<<<<< HEAD
-
-        self.module = module
-        self.norm = nn.LayerNorm(dim)
-=======
         self.norm = nn.LayerNorm(dim)
         self.module = module
->>>>>>> 4285789f
 
     def forward(self, x, *args, **kwargs):
         
