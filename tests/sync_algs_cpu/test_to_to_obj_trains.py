--- conflicted
+++ resolved
@@ -1,10 +1,6 @@
 import math
 
-<<<<<<< HEAD
-from onpolicy_sync.runner import OnPolicyRunner
-=======
 from core.algorithms.onpolicy_sync.runner import OnPolicyRunner
->>>>>>> 2e839b88
 from projects.babyai_baselines.experiments.go_to_obj.ppo import (
     PPOBabyAIGoToObjExperimentConfig,
 )
@@ -14,11 +10,7 @@
     def test_ppo_trains(self, tmpdir):
         cfg = PPOBabyAIGoToObjExperimentConfig()
 
-<<<<<<< HEAD
-        output_dir: str = tmpdir.mkdir("experiment_output")
-=======
         output_dir = tmpdir.mkdir("experiment_output")
->>>>>>> 2e839b88
 
         train_runner = OnPolicyRunner(
             config=cfg,
