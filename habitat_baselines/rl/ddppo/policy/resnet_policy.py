#!/usr/bin/env python3

# Copyright (c) Facebook, Inc. and its affiliates.
# This source code is licensed under the MIT license found in the
# LICENSE file in the root directory of this source tree.


from typing import Dict, Tuple

import numpy as np
import torch
from gym import spaces
from torch import nn as nn
from torch.nn import functional as F
<<<<<<< HEAD
from torchvision import transforms, models
=======
from torchvision import transforms as T
from torchvision.transforms import functional as TF

import clip
>>>>>>> 09a59439

from habitat.config import Config
from habitat.tasks.nav.nav import (
    EpisodicCompassSensor,
    EpisodicGPSSensor,
    HeadingSensor,
    ImageGoalSensor,
    IntegratedPointGoalGPSAndCompassSensor,
    PointGoalSensor,
    ProximitySensor,
)
from habitat.tasks.nav.object_nav_task import ObjectGoalSensor
from habitat_baselines.common.baseline_registry import baseline_registry
from habitat_baselines.rl.ddppo.policy import resnet
from habitat_baselines.rl.ddppo.policy.running_mean_and_var import (
    RunningMeanAndVar,
)
from habitat_baselines.rl.models.rnn_state_encoder import (
    build_rnn_state_encoder,
)
from habitat_baselines.rl.ppo import Net, Policy


@baseline_registry.register_policy
class PointNavResNetPolicy(Policy):
    def __init__(
        self,
        observation_space: spaces.Dict,
        action_space,
        hidden_size: int = 512,
        num_recurrent_layers: int = 1,
        rnn_type: str = "GRU",
        resnet_baseplanes: int = 32,
        backbone: str = "resnet18",
        normalize_visual_inputs: bool = False,
        force_blind_policy: bool = False,
        device: torch.device = None,
        **kwargs
    ):
        super().__init__(
            PointNavResNetNet(
                observation_space=observation_space,
                action_space=action_space,
                hidden_size=hidden_size,
                num_recurrent_layers=num_recurrent_layers,
                rnn_type=rnn_type,
                backbone=backbone,
                resnet_baseplanes=resnet_baseplanes,
                normalize_visual_inputs=normalize_visual_inputs,
                force_blind_policy=force_blind_policy,
                device=device
            ),
            action_space.n,
        )

    @classmethod
    def config_args(
        cls, config: Config, observation_space: spaces.Dict, action_space
    ):
        return dict(
            observation_space=observation_space,
            action_space=action_space,
            hidden_size=config.RL.PPO.hidden_size,
            rnn_type=config.RL.DDPPO.rnn_type,
            num_recurrent_layers=config.RL.DDPPO.num_recurrent_layers,
            backbone=config.RL.DDPPO.backbone,
            normalize_visual_inputs="rgb" in observation_space.spaces,
            force_blind_policy=config.FORCE_BLIND_POLICY,
        )

    @classmethod
    def from_config(
        cls, config: Config, observation_space: spaces.Dict, action_space
    ):
        return cls(**cls.config_args(config, observation_space, action_space))

    @classmethod
    def from_config_device(
        cls, config: Config, observation_space: spaces.Dict, action_space, device: torch.device
    ):
        return cls(
            **cls.config_args(config, observation_space, action_space),
            device=device
        )

class ResNetEncoder(nn.Module):
    def __init__(
        self,
        observation_space: spaces.Dict,
        baseplanes: int = 32,
        ngroups: int = 32,
        spatial_size: int = 128,
        make_backbone=None,
        normalize_visual_inputs: bool = False,
    ):
        super().__init__()

        if "rgb" in observation_space.spaces:
            self._n_input_rgb = observation_space.spaces["rgb"].shape[2]
            spatial_size = observation_space.spaces["rgb"].shape[0] // 2
        else:
            self._n_input_rgb = 0

        if "depth" in observation_space.spaces:
            self._n_input_depth = observation_space.spaces["depth"].shape[2]
            spatial_size = observation_space.spaces["depth"].shape[0] // 2
        else:
            self._n_input_depth = 0

        if normalize_visual_inputs:
            self.running_mean_and_var: nn.Module = RunningMeanAndVar(
                self._n_input_depth + self._n_input_rgb
            )
        else:
            self.running_mean_and_var = nn.Sequential()

        if not self.is_blind:
            input_channels = self._n_input_depth + self._n_input_rgb
            self.backbone = make_backbone(input_channels, baseplanes, ngroups)

            final_spatial = int(
                spatial_size * self.backbone.final_spatial_compress
            )
            after_compression_flat_size = 2048
            num_compression_channels = int(
                round(after_compression_flat_size / (final_spatial ** 2))
            )
            self.compression = nn.Sequential(
                nn.Conv2d(
                    self.backbone.final_channels,
                    num_compression_channels,
                    kernel_size=3,
                    padding=1,
                    bias=False,
                ),
                nn.GroupNorm(1, num_compression_channels),
                nn.ReLU(True),
            )

            self.output_shape = (
                num_compression_channels,
                final_spatial,
                final_spatial,
            )

    @property
    def is_blind(self):
        return self._n_input_rgb + self._n_input_depth == 0

    def layer_init(self):
        for layer in self.modules():
            if isinstance(layer, (nn.Conv2d, nn.Linear)):
                nn.init.kaiming_normal_(
                    layer.weight, nn.init.calculate_gain("relu")
                )
                if layer.bias is not None:
                    nn.init.constant_(layer.bias, val=0)

    def forward(self, observations: Dict[str, torch.Tensor]) -> torch.Tensor:  # type: ignore
        if self.is_blind:
            return None

        cnn_input = []
        if self._n_input_rgb > 0:
            rgb_observations = observations["rgb"]
            # permute tensor to dimension [BATCH x CHANNEL x HEIGHT X WIDTH]
            rgb_observations = rgb_observations.permute(0, 3, 1, 2)
            rgb_observations = (
                rgb_observations.float() / 255.0
            )  # normalize RGB
            cnn_input.append(rgb_observations)

        if self._n_input_depth > 0:
            depth_observations = observations["depth"]

            # permute tensor to dimension [BATCH x CHANNEL x HEIGHT X WIDTH]
            depth_observations = depth_observations.permute(0, 3, 1, 2)
            cnn_input.append(depth_observations)

        x = torch.cat(cnn_input, dim=1)
        x = F.avg_pool2d(x, 2)

        x = self.running_mean_and_var(x)
        x = self.backbone(x)
        x = self.compression(x)
        return x

class ResNetCLIPEncoder(nn.Module):
    def __init__(
        self,
        observation_space: spaces.Dict,
        pooling='attnpool',
        device: torch.device = torch.device("cuda" if torch.cuda.is_available() else "cpu")
    ):
        super().__init__()

        self.rgb = "rgb" in observation_space.spaces
        self.depth = "depth" in observation_space.spaces

        if not self.is_blind:
            model, preprocess = clip.load("RN50", device=device)

            # expected input: C x H x W (np.uint8 in [0-255])
            self.preprocess = T.Compose([
                # resize and center crop to 224
                preprocess.transforms[0],  
                preprocess.transforms[1],
                # already tensor, but want float
                T.ConvertImageDtype(torch.float),
                # normalize with CLIP mean, std
                preprocess.transforms[4],
            ])
            # expected output: C x H x W (np.float32)

            self.backbone = model.visual
            if pooling == 'none':
                self.backbone.attnpool = nn.Identity()
                self.output_shape = (2048, 7, 7)
            elif pooling == 'avgpool':
                self.backbone.attnpool = nn.Sequential(
                    nn.AdaptiveAvgPool2d(output_size=(1,1)),
                    nn.Flatten()
                )
                self.output_shape = (2048,)
            else:
                self.output_shape = (1024,)

            for param in self.backbone.parameters():
                param.requires_grad = False
            for module in self.backbone.modules():
                if "BatchNorm" in type(module).__name__:
                    module.momentum = 0.0
            self.backbone.eval()

    @property
    def is_blind(self):
        return self.rgb is False and self.depth is False

    def forward(self, observations: Dict[str, torch.Tensor]) -> torch.Tensor:  # type: ignore
        if self.is_blind:
            return None

        rgb_x = 0
        if self.rgb:
            rgb_observations = observations["rgb"]
            rgb_observations = rgb_observations.permute(0, 3, 1, 2) # BATCH x CHANNEL x HEIGHT X WIDTH
            rgb_observations = torch.stack(
                [self.preprocess(rgb_image) for rgb_image in rgb_observations]
            )  # [BATCH x CHANNEL x HEIGHT X WIDTH] in torch.float32
            rgb_x = self.backbone(rgb_observations).float()

        depth_x = 0
        if self.depth:
            depth_observations = observations["depth"][..., 0]  # [BATCH x HEIGHT X WIDTH]
            ddd = torch.stack([depth_observations] * 3, dim=1)  # [BATCH x 3 x HEIGHT X WIDTH]
            ddd = torch.stack([
                self.preprocess(TF.convert_image_dtype(depth_map, torch.uint8))
                for depth_map in ddd
            ])  # [BATCH x CHANNEL x HEIGHT X WIDTH] in torch.float32
            depth_x = self.backbone(ddd).float()

        return rgb_x + depth_x

class ResNetImageNetEncoder(nn.Module):
    def __init__(self, observation_space: spaces.Dict):
        super().__init__()

        self.rgb = "rgb" in observation_space.spaces
        self.depth = "depth" in observation_space.spaces

        if not self.is_blind:
            self.normalize = transforms.Normalize(
                mean=[0.485, 0.456, 0.406],
                std=[0.229, 0.224, 0.225]
            )
            self.backbone = models.resnet50(pretrained=True)
            self.backbone.fc = nn.Identity()

            for param in self.backbone.parameters():
                param.requires_grad = False
            for module in self.backbone.modules():
                if "BatchNorm" in type(module).__name__:
                    module.momentum = 0.0
            self.backbone.eval()

            self.output_shape = (2048,)

    @property
    def is_blind(self):
        return self.rgb is False and self.depth is False

    def forward(self, observations: Dict[str, torch.Tensor]) -> torch.Tensor:  # type: ignore
        if self.is_blind:
            return None

        rgb_x = 0
        if self.rgb:
            rgb_observations = observations["rgb"]
            # permute tensor to dimension [BATCH x CHANNEL x HEIGHT X WIDTH]
            rgb_observations = rgb_observations.permute(0, 3, 1, 2)
            rgb_observations = (rgb_observations.float() / 255.0)  # normalize RGB
            rgb_observations = torch.stack([self.normalize(rgb) for rgb in rgb_observations])
            rgb_x = self.backbone(rgb_observations).float()

        depth_x = 0
        if self.depth:
            depth_observations = observations["depth"][..., 0]  # [BATCH x HEIGHT X WIDTH]
            ddd = torch.stack([depth_observations] * 3, dim=1)
            ddd = torch.stack([self.normalize(depth_map) for depth_map in ddd])
            depth_x = self.backbone(ddd).float()

        return rgb_x + depth_x


class PointNavResNetNet(Net):
    """Network which passes the input image through CNN and concatenates
    goal vector with CNN's output and passes that through RNN.
    """

    def __init__(
        self,
        observation_space: spaces.Dict,
        action_space,
        hidden_size: int,
        num_recurrent_layers: int,
        rnn_type: str,
        backbone,
        resnet_baseplanes,
        normalize_visual_inputs: bool,
        force_blind_policy: bool = False,
        device: torch.device = None,
    ):
        super().__init__()

        self._n_prev_action = 32
        self.prev_action_embedding = nn.Embedding(action_space.n + 1, self._n_prev_action)
        rnn_input_size = self._n_prev_action

        if (
            IntegratedPointGoalGPSAndCompassSensor.cls_uuid
            in observation_space.spaces
        ):
            n_input_goal = (
                observation_space.spaces[
                    IntegratedPointGoalGPSAndCompassSensor.cls_uuid
                ].shape[0]
                + 1
            )
            self.tgt_embeding = nn.Linear(n_input_goal, 32)
            rnn_input_size += 32

        if ObjectGoalSensor.cls_uuid in observation_space.spaces:
            self._n_object_categories = (
                int(
                    observation_space.spaces[ObjectGoalSensor.cls_uuid].high[0]
                )
                + 1
            )
            self.obj_categories_embedding = nn.Embedding(
                self._n_object_categories, 32
            )
            rnn_input_size += 32

        if EpisodicGPSSensor.cls_uuid in observation_space.spaces:
            input_gps_dim = observation_space.spaces[
                EpisodicGPSSensor.cls_uuid
            ].shape[0]
            self.gps_embedding = nn.Linear(input_gps_dim, 32)
            rnn_input_size += 32

        if PointGoalSensor.cls_uuid in observation_space.spaces:
            input_pointgoal_dim = observation_space.spaces[
                PointGoalSensor.cls_uuid
            ].shape[0]
            self.pointgoal_embedding = nn.Linear(input_pointgoal_dim, 32)
            rnn_input_size += 32

        if HeadingSensor.cls_uuid in observation_space.spaces:
            input_heading_dim = (
                observation_space.spaces[HeadingSensor.cls_uuid].shape[0] + 1
            )
            assert input_heading_dim == 2, "Expected heading with 2D rotation."
            self.heading_embedding = nn.Linear(input_heading_dim, 32)
            rnn_input_size += 32

        if ProximitySensor.cls_uuid in observation_space.spaces:
            input_proximity_dim = observation_space.spaces[
                ProximitySensor.cls_uuid
            ].shape[0]
            self.proximity_embedding = nn.Linear(input_proximity_dim, 32)
            rnn_input_size += 32

        if EpisodicCompassSensor.cls_uuid in observation_space.spaces:
            assert (
                observation_space.spaces[EpisodicCompassSensor.cls_uuid].shape[
                    0
                ]
                == 1
            ), "Expected compass with 2D rotation."
            input_compass_dim = 2  # cos and sin of the angle
            self.compass_embedding = nn.Linear(input_compass_dim, 32)
            rnn_input_size += 32

        if ImageGoalSensor.cls_uuid in observation_space.spaces:
            goal_observation_space = spaces.Dict(
                {"rgb": observation_space.spaces[ImageGoalSensor.cls_uuid]}
            )
<<<<<<< HEAD
            if backbone == "resnet50_imagenet":
                self.goal_visual_encoder = ResNetImageNetEncoder(goal_observation_space)
=======

            if backbone.startswith("resnet50_clip"):
                self.goal_visual_encoder = ResNetCLIPEncoder(
                    goal_observation_space,
                    pooling=backbone.split('_')[-1],
                    device=device
                )
>>>>>>> 09a59439
                self.goal_visual_fc = nn.Sequential(
                    nn.Linear(self.goal_visual_encoder.output_shape[0], hidden_size),
                    nn.ReLU(True),
                )
<<<<<<< HEAD
            else:
=======
            elif backbone == "resnet50_clip":
>>>>>>> 09a59439
                self.goal_visual_encoder = ResNetEncoder(
                    goal_observation_space,
                    baseplanes=resnet_baseplanes,
                    ngroups=resnet_baseplanes // 2,
                    make_backbone=getattr(resnet, backbone),
                    normalize_visual_inputs=normalize_visual_inputs,
                )
                self.goal_visual_fc = nn.Sequential(
                    nn.Flatten(),
                    nn.Linear(
                        np.prod(self.goal_visual_encoder.output_shape), hidden_size
                    ),
                    nn.ReLU(True),
                )
<<<<<<< HEAD
=======
            else:
                raise NotImplementedError()
>>>>>>> 09a59439

            rnn_input_size += hidden_size

        self._hidden_size = hidden_size

<<<<<<< HEAD
        if backbone == "resnet50_imagenet":
                self.visual_encoder = ResNetImageNetEncoder(
                    observation_space if not force_blind_policy else spaces.Dict({}),
=======
        if backbone.startswith("resnet50_clip"):
                self.visual_encoder = ResNetCLIPEncoder(
                    observation_space if not force_blind_policy else spaces.Dict({}),
                    pooling='avgpool' if 'avgpool' in backbone else 'attnpool',
                    device=device
>>>>>>> 09a59439
                )
                if not self.visual_encoder.is_blind:
                    self.visual_fc = nn.Sequential(
                        nn.Linear(self.visual_encoder.output_shape[0], hidden_size),
                        nn.ReLU(True),
                    )
<<<<<<< HEAD
        else:
=======
        elif backbone == "resnet50":
>>>>>>> 09a59439
            self.visual_encoder = ResNetEncoder(
                observation_space if not force_blind_policy else spaces.Dict({}),
                baseplanes=resnet_baseplanes,
                ngroups=resnet_baseplanes // 2,
                make_backbone=getattr(resnet, backbone),
                normalize_visual_inputs=normalize_visual_inputs,
            )
            if not self.visual_encoder.is_blind:
                self.visual_fc = nn.Sequential(
                    nn.Flatten(),
                    nn.Linear(
                        np.prod(self.visual_encoder.output_shape), hidden_size
                    ),
                    nn.ReLU(True),
                )
<<<<<<< HEAD
=======
        else:
            raise NotImplementedError()
>>>>>>> 09a59439

        self.state_encoder = build_rnn_state_encoder(
            (0 if self.is_blind else self._hidden_size) + rnn_input_size,
            self._hidden_size,
            rnn_type=rnn_type,
            num_layers=num_recurrent_layers,
        )

        self.train()

    @property
    def output_size(self):
        return self._hidden_size

    @property
    def is_blind(self):
        return self.visual_encoder.is_blind

    @property
    def num_recurrent_layers(self):
        return self.state_encoder.num_recurrent_layers

    def forward(
        self,
        observations: Dict[str, torch.Tensor],
        rnn_hidden_states,
        prev_actions,
        masks,
    ) -> Tuple[torch.Tensor, torch.Tensor]:
        x = []
        if not self.is_blind:
            if "visual_features" in observations:
                visual_feats = observations["visual_features"]
            else:
                visual_feats = self.visual_encoder(observations)

            visual_feats = self.visual_fc(visual_feats)
            x.append(visual_feats)

        if IntegratedPointGoalGPSAndCompassSensor.cls_uuid in observations:
            goal_observations = observations[
                IntegratedPointGoalGPSAndCompassSensor.cls_uuid
            ]
            if goal_observations.shape[1] == 2:
                # Polar Dimensionality 2
                # 2D polar transform
                goal_observations = torch.stack(
                    [
                        goal_observations[:, 0],
                        torch.cos(-goal_observations[:, 1]),
                        torch.sin(-goal_observations[:, 1]),
                    ],
                    -1,
                )
            else:
                assert (
                    goal_observations.shape[1] == 3
                ), "Unsupported dimensionality"
                vertical_angle_sin = torch.sin(goal_observations[:, 2])
                # Polar Dimensionality 3
                # 3D Polar transformation
                goal_observations = torch.stack(
                    [
                        goal_observations[:, 0],
                        torch.cos(-goal_observations[:, 1])
                        * vertical_angle_sin,
                        torch.sin(-goal_observations[:, 1])
                        * vertical_angle_sin,
                        torch.cos(goal_observations[:, 2]),
                    ],
                    -1,
                )

            x.append(self.tgt_embeding(goal_observations))

        if PointGoalSensor.cls_uuid in observations:
            goal_observations = observations[PointGoalSensor.cls_uuid]
            x.append(self.pointgoal_embedding(goal_observations))

        if ProximitySensor.cls_uuid in observations:
            sensor_observations = observations[ProximitySensor.cls_uuid]
            x.append(self.proximity_embedding(sensor_observations))

        if HeadingSensor.cls_uuid in observations:
            sensor_observations = observations[HeadingSensor.cls_uuid]
            sensor_observations = torch.stack(
                [
                    torch.cos(sensor_observations[0]),
                    torch.sin(sensor_observations[0]),
                ],
                -1,
            )
            x.append(self.heading_embedding(sensor_observations))

        if ObjectGoalSensor.cls_uuid in observations:
            object_goal = observations[ObjectGoalSensor.cls_uuid].long()
            x.append(self.obj_categories_embedding(object_goal).squeeze(dim=1))

        if EpisodicCompassSensor.cls_uuid in observations:
            compass_observations = torch.stack(
                [
                    torch.cos(observations[EpisodicCompassSensor.cls_uuid]),
                    torch.sin(observations[EpisodicCompassSensor.cls_uuid]),
                ],
                -1,
            )
            x.append(
                self.compass_embedding(compass_observations.squeeze(dim=1))
            )

        if EpisodicGPSSensor.cls_uuid in observations:
            x.append(
                self.gps_embedding(observations[EpisodicGPSSensor.cls_uuid])
            )

        if ImageGoalSensor.cls_uuid in observations:
            goal_image = observations[ImageGoalSensor.cls_uuid]
            goal_output = self.goal_visual_encoder({"rgb": goal_image})
            x.append(self.goal_visual_fc(goal_output))

        prev_actions = prev_actions.squeeze(-1)
        start_token = torch.zeros_like(prev_actions)
        prev_actions = self.prev_action_embedding(
            torch.where(masks.view(-1), prev_actions + 1, start_token)
        )

        x.append(prev_actions)

        out = torch.cat(x, dim=1)
        out, rnn_hidden_states = self.state_encoder(
            out, rnn_hidden_states, masks
        )

        return out, rnn_hidden_states<|MERGE_RESOLUTION|>--- conflicted
+++ resolved
@@ -12,14 +12,11 @@
 from gym import spaces
 from torch import nn as nn
 from torch.nn import functional as F
-<<<<<<< HEAD
-from torchvision import transforms, models
-=======
+from torchvision import models
 from torchvision import transforms as T
 from torchvision.transforms import functional as TF
 
 import clip
->>>>>>> 09a59439
 
 from habitat.config import Config
 from habitat.tasks.nav.nav import (
@@ -291,7 +288,7 @@
         self.depth = "depth" in observation_space.spaces
 
         if not self.is_blind:
-            self.normalize = transforms.Normalize(
+            self.normalize = T.Normalize(
                 mean=[0.485, 0.456, 0.406],
                 std=[0.229, 0.224, 0.225]
             )
@@ -427,27 +424,8 @@
             goal_observation_space = spaces.Dict(
                 {"rgb": observation_space.spaces[ImageGoalSensor.cls_uuid]}
             )
-<<<<<<< HEAD
-            if backbone == "resnet50_imagenet":
-                self.goal_visual_encoder = ResNetImageNetEncoder(goal_observation_space)
-=======
-
-            if backbone.startswith("resnet50_clip"):
-                self.goal_visual_encoder = ResNetCLIPEncoder(
-                    goal_observation_space,
-                    pooling=backbone.split('_')[-1],
-                    device=device
-                )
->>>>>>> 09a59439
-                self.goal_visual_fc = nn.Sequential(
-                    nn.Linear(self.goal_visual_encoder.output_shape[0], hidden_size),
-                    nn.ReLU(True),
-                )
-<<<<<<< HEAD
-            else:
-=======
-            elif backbone == "resnet50_clip":
->>>>>>> 09a59439
+
+            if backbone == "resnet50":
                 self.goal_visual_encoder = ResNetEncoder(
                     goal_observation_space,
                     baseplanes=resnet_baseplanes,
@@ -462,38 +440,30 @@
                     ),
                     nn.ReLU(True),
                 )
-<<<<<<< HEAD
-=======
+            elif backbone == "resnet50_imagenet":
+                self.goal_visual_encoder = ResNetImageNetEncoder(goal_observation_space)
+                self.goal_visual_fc = nn.Sequential(
+                    nn.Linear(self.goal_visual_encoder.output_shape[0], hidden_size),
+                    nn.ReLU(True),
+                )
+            elif backbone.startswith("resnet50_clip"):
+                self.goal_visual_encoder = ResNetCLIPEncoder(
+                    goal_observation_space,
+                    pooling=backbone.split('_')[-1],
+                    device=device
+                )
+                self.goal_visual_fc = nn.Sequential(
+                    nn.Linear(self.goal_visual_encoder.output_shape[0], hidden_size),
+                    nn.ReLU(True),
+                )
             else:
                 raise NotImplementedError()
->>>>>>> 09a59439
 
             rnn_input_size += hidden_size
 
         self._hidden_size = hidden_size
 
-<<<<<<< HEAD
-        if backbone == "resnet50_imagenet":
-                self.visual_encoder = ResNetImageNetEncoder(
-                    observation_space if not force_blind_policy else spaces.Dict({}),
-=======
-        if backbone.startswith("resnet50_clip"):
-                self.visual_encoder = ResNetCLIPEncoder(
-                    observation_space if not force_blind_policy else spaces.Dict({}),
-                    pooling='avgpool' if 'avgpool' in backbone else 'attnpool',
-                    device=device
->>>>>>> 09a59439
-                )
-                if not self.visual_encoder.is_blind:
-                    self.visual_fc = nn.Sequential(
-                        nn.Linear(self.visual_encoder.output_shape[0], hidden_size),
-                        nn.ReLU(True),
-                    )
-<<<<<<< HEAD
-        else:
-=======
-        elif backbone == "resnet50":
->>>>>>> 09a59439
+        if backbone == "resnet50":
             self.visual_encoder = ResNetEncoder(
                 observation_space if not force_blind_policy else spaces.Dict({}),
                 baseplanes=resnet_baseplanes,
@@ -509,11 +479,28 @@
                     ),
                     nn.ReLU(True),
                 )
-<<<<<<< HEAD
-=======
+        elif backbone == "resnet50_imagenet":
+            self.visual_encoder = ResNetImageNetEncoder(
+                observation_space if not force_blind_policy else spaces.Dict({}),
+            )
+            if not self.visual_encoder.is_blind:
+                self.visual_fc = nn.Sequential(
+                    nn.Linear(self.visual_encoder.output_shape[0], hidden_size),
+                    nn.ReLU(True),
+                )
+        elif backbone.startswith("resnet50_clip"):
+            self.visual_encoder = ResNetCLIPEncoder(
+                observation_space if not force_blind_policy else spaces.Dict({}),
+                pooling='avgpool' if 'avgpool' in backbone else 'attnpool',
+                device=device
+            )
+            if not self.visual_encoder.is_blind:
+                self.visual_fc = nn.Sequential(
+                    nn.Linear(self.visual_encoder.output_shape[0], hidden_size),
+                    nn.ReLU(True),
+                )
         else:
             raise NotImplementedError()
->>>>>>> 09a59439
 
         self.state_encoder = build_rnn_state_encoder(
             (0 if self.is_blind else self._hidden_size) + rnn_input_size,
