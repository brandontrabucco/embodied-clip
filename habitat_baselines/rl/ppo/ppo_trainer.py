#!/usr/bin/env python3

# Copyright (c) Facebook, Inc. and its affiliates.
# This source code is licensed under the MIT license found in the
# LICENSE file in the root directory of this source tree.

import contextlib
import os
import random
import time
from collections import defaultdict, deque
from typing import Any, Dict, List, Optional

import numpy as np
import torch
import tqdm
from gym import spaces
from torch import multiprocessing as mp
from torch import nn
from torch.optim.lr_scheduler import LambdaLR

from habitat import Config, VectorEnv, logger
from habitat.utils import profiling_wrapper
from habitat.utils.visualizations.utils import observations_to_image
from habitat_baselines.common.base_trainer import BaseRLTrainer
from habitat_baselines.common.baseline_registry import baseline_registry
from habitat_baselines.common.environments import get_env_class
from habitat_baselines.common.obs_transformers import (
    apply_obs_transforms_batch,
    apply_obs_transforms_obs_space,
    get_active_obs_transforms,
)
from habitat_baselines.common.rollout_storage import RolloutStorage
from habitat_baselines.common.tensorboard_utils import TensorboardWriter
from habitat_baselines.rl.ddppo.algo import DDPPO
from habitat_baselines.rl.ddppo.algo.ddp_utils import (
    EXIT,
    REQUEUE,
    add_signal_handlers,
    get_distrib_size,
    init_distrib_slurm,
    is_slurm_batch_job,
    load_interrupted_state,
    rank0_only,
    requeue_job,
    save_interrupted_state,
)
from habitat_baselines.rl.ppo import PPO
from habitat_baselines.rl.ppo.policy import Policy
from habitat_baselines.utils.common import (
    ObservationBatchingCache,
    batch_obs,
    generate_video,
)
from habitat_baselines.utils.env_utils import construct_envs


@baseline_registry.register_trainer(name="ddppo")
@baseline_registry.register_trainer(name="ppo")
class PPOTrainer(BaseRLTrainer):
    r"""Trainer class for PPO algorithm
    Paper: https://arxiv.org/abs/1707.06347.
    """
    supported_tasks = ["Nav-v0"]

    SHORT_ROLLOUT_THRESHOLD: float = 0.25
    _is_distributed: bool
    _obs_batching_cache: ObservationBatchingCache
    envs: VectorEnv
    agent: PPO
    actor_critic: Policy

    def __init__(self, config=None):
        interrupted_state = load_interrupted_state()
        if interrupted_state is not None:
            config = interrupted_state["config"]

        super().__init__(config)
        self.actor_critic = None
        self.agent = None
        self.envs = None
        self.obs_transforms = []

        self._static_encoder = False
        self._encoder = None
        self._obs_space = None

        # Distirbuted if the world size would be
        # greater than 1
        self._is_distributed = get_distrib_size()[2] > 1
        self._obs_batching_cache = ObservationBatchingCache()

    @property
    def obs_space(self):
        if self._obs_space is None and self.envs is not None:
            self._obs_space = self.envs.observation_spaces[0]

        return self._obs_space

    @obs_space.setter
    def obs_space(self, new_obs_space):
        self._obs_space = new_obs_space

    def _all_reduce(self, t: torch.Tensor) -> torch.Tensor:
        r"""All reduce helper method that moves things to the correct
        device and only runs if distributed
        """
        if not self._is_distributed:
            return t

        orig_device = t.device
        t = t.to(device=self.device)
        torch.distributed.all_reduce(t)

        return t.to(device=orig_device)

    def _setup_actor_critic_agent(self, ppo_cfg: Config) -> None:
        r"""Sets up actor critic and agent for PPO.

        Args:
            ppo_cfg: config node with relevant params

        Returns:
            None
        """
        logger.add_filehandler(self.config.LOG_FILE)

        policy = baseline_registry.get_policy(self.config.RL.POLICY.name)
        observation_space = self.obs_space
        self.obs_transforms = get_active_obs_transforms(self.config)
        observation_space = apply_obs_transforms_obs_space(
            observation_space, self.obs_transforms
        )
        if hasattr(policy, 'from_config_device'):
            self.actor_critic = policy.from_config_device(
                self.config, observation_space, self.envs.action_spaces[0],
                device=self.device
            )
        else:
            self.actor_critic = policy.from_config(
                self.config, observation_space, self.envs.action_spaces[0]
            )
        self.obs_space = observation_space
        self.actor_critic.to(self.device)

        if (
            self.config.RL.DDPPO.pretrained_encoder
            or self.config.RL.DDPPO.pretrained
        ):
            pretrained_state = torch.load(
                self.config.RL.DDPPO.pretrained_weights, map_location="cpu"
            )

        if self.config.RL.DDPPO.pretrained:
            self.actor_critic.load_state_dict(
                {
                    k[len("actor_critic.") :]: v
                    for k, v in pretrained_state["state_dict"].items()
                }
            )
        elif self.config.RL.DDPPO.pretrained_encoder:
            prefix = "actor_critic.net.visual_encoder."
            self.actor_critic.net.visual_encoder.load_state_dict(
                {
                    k[len(prefix) :]: v
                    for k, v in pretrained_state["state_dict"].items()
                    if k.startswith(prefix)
                }
            )

        if not self.config.RL.DDPPO.train_encoder:
            self._static_encoder = True
            for param in self.actor_critic.net.visual_encoder.parameters():
                param.requires_grad_(False)

        if self.config.RL.DDPPO.reset_critic:
            nn.init.orthogonal_(self.actor_critic.critic.fc.weight)
            nn.init.constant_(self.actor_critic.critic.fc.bias, 0)

        self.agent = (DDPPO if self._is_distributed else PPO)(
            actor_critic=self.actor_critic,
            clip_param=ppo_cfg.clip_param,
            ppo_epoch=ppo_cfg.ppo_epoch,
            num_mini_batch=ppo_cfg.num_mini_batch,
            value_loss_coef=ppo_cfg.value_loss_coef,
            entropy_coef=ppo_cfg.entropy_coef,
            lr=ppo_cfg.lr,
            eps=ppo_cfg.eps,
            max_grad_norm=ppo_cfg.max_grad_norm,
            use_normalized_advantage=ppo_cfg.use_normalized_advantage,
        )

    def _init_envs(self, config=None):
        if config is None:
            config = self.config

        self.envs = construct_envs(
            config,
            get_env_class(config.ENV_NAME),
            workers_ignore_signals=is_slurm_batch_job(),
        )

    def _init_train(self):
        if self.config.RL.DDPPO.force_distributed:
            self._is_distributed = True

        if is_slurm_batch_job():
            add_signal_handlers()

        if self._is_distributed:
            local_rank, tcp_store = init_distrib_slurm(
                self.config.RL.DDPPO.distrib_backend
            )
            if rank0_only():
                logger.info(
                    "Initialized DD-PPO with {} workers".format(
                        torch.distributed.get_world_size()
                    )
                )

            self.config.defrost()
            self.config.TORCH_GPU_ID = local_rank
            self.config.SIMULATOR_GPU_ID = local_rank
            # Multiply by the number of simulators to make sure they also get unique seeds
            self.config.TASK_CONFIG.SEED += (
                torch.distributed.get_world_size()
                * self.config.NUM_ENVIRONMENTS
            )
            self.config.freeze()

            random.seed(self.config.TASK_CONFIG.SEED)
            np.random.seed(self.config.TASK_CONFIG.SEED)
            torch.manual_seed(self.config.TASK_CONFIG.SEED)
            self.num_rollouts_done_store = torch.distributed.PrefixStore(
                "rollout_tracker", tcp_store
            )
            self.num_rollouts_done_store.set("num_done", "0")

        if rank0_only() and self.config.VERBOSE:
            logger.info(f"config: {self.config}")

        profiling_wrapper.configure(
            capture_start_step=self.config.PROFILING.CAPTURE_START_STEP,
            num_steps_to_capture=self.config.PROFILING.NUM_STEPS_TO_CAPTURE,
        )

        self._init_envs()

        ppo_cfg = self.config.RL.PPO
        if torch.cuda.is_available():
            self.device = torch.device("cuda", self.config.TORCH_GPU_ID)
            torch.cuda.set_device(self.device)
        else:
            self.device = torch.device("cpu")

        if rank0_only() and not os.path.isdir(self.config.CHECKPOINT_FOLDER):
            os.makedirs(self.config.CHECKPOINT_FOLDER)

        self._setup_actor_critic_agent(ppo_cfg)
        if self._is_distributed:
            self.agent.init_distributed(find_unused_params=True)

        logger.info(
            "agent number of parameters: {}".format(
                sum(param.numel() for param in self.agent.parameters())
            )
        )

        obs_space = self.obs_space
        if self._static_encoder:
            self._encoder = self.actor_critic.net.visual_encoder
            obs_space = spaces.Dict(
                {
                    "visual_features": spaces.Box(
                        low=np.finfo(np.float32).min,
                        high=np.finfo(np.float32).max,
                        shape=self._encoder.output_shape,
                        dtype=np.float32,
                    ),
                    **obs_space.spaces,
                }
            )

        self._nbuffers = 2 if ppo_cfg.use_double_buffered_sampler else 1
        self.rollouts = RolloutStorage(
            ppo_cfg.num_steps,
            self.envs.num_envs,
            obs_space,
            self.envs.action_spaces[0],
            ppo_cfg.hidden_size,
            num_recurrent_layers=self.actor_critic.net.num_recurrent_layers,
            is_double_buffered=ppo_cfg.use_double_buffered_sampler,
        )
        self.rollouts.to(self.device)

        observations = self.envs.reset()
        batch = batch_obs(
            observations, device=self.device, cache=self._obs_batching_cache
        )
        batch = apply_obs_transforms_batch(batch, self.obs_transforms)

        if self._static_encoder:
            with torch.no_grad():
                batch["visual_features"] = self._encoder(batch)

        self.rollouts.buffers["observations"][0] = batch

        self.current_episode_reward = torch.zeros(self.envs.num_envs, 1)
        self.running_episode_stats = dict(
            count=torch.zeros(self.envs.num_envs, 1),
            reward=torch.zeros(self.envs.num_envs, 1),
        )
        self.window_episode_stats = defaultdict(
            lambda: deque(maxlen=ppo_cfg.reward_window_size)
        )

        self.env_time = 0.0
        self.pth_time = 0.0
        self.t_start = time.time()

    @staticmethod
    def _val_worker(
        checkpoint_queue,
        eval_config,
    ):
        eval_config.defrost()
        eval_config.NUM_ENVIRONMENTS = eval_config.EVAL.NUM_ENVIRONMENTS
        eval_config.freeze()

        eval_trainer = PPOTrainer(eval_config)
        eval_trainer.device = torch.device(eval_config.EVAL.DEVICE)
        eval_trainer._is_distributed = False

<<<<<<< HEAD
        if parent_pipe is not None:
            parent_pipe.close()
        try:
            while True:
                command, data = connection_read_fn()
                if command == "close":
                    break
                eval_trainer._eval_checkpoint(*data)
                connection_write_fn("Evaluated checkpoint")
        except KeyboardInterrupt:
            logger.info("Worker KeyboardInterrupt")
        finally:
            if child_pipe is not None:
                child_pipe.close()
=======
        for data in iter(checkpoint_queue.get, None):
            eval_trainer._eval_checkpoint(*data)
>>>>>>> cd1c006c

    def _init_val(self):
        _mp_ctx = mp.get_context('forkserver')
        self._val_checkpoint_queue = _mp_ctx.Queue()
        self._val_ps = _mp_ctx.Process(
            target=self._val_worker,
            args=(
                self._val_checkpoint_queue,
                self.config.clone(),
            ),
            daemon=False
        ).start()

    def _close_val(self):
        self._val_checkpoint_queue(None)
        self._val_ps.join()

    @rank0_only
    @profiling_wrapper.RangeContext("save_checkpoint")
    def save_checkpoint(
        self, file_name: str, extra_state: Optional[Dict] = None
    ) -> None:
        r"""Save checkpoint with specified name.

        Args:
            file_name: file name for checkpoint

        Returns:
            None
        """
        checkpoint = {
            "state_dict": self.agent.state_dict(),
            "config": self.config,
        }
        if extra_state is not None:
            checkpoint["extra_state"] = extra_state

        torch.save(
            checkpoint, os.path.join(self.config.CHECKPOINT_FOLDER, file_name)
        )

    def load_checkpoint(self, checkpoint_path: str, *args, **kwargs) -> Dict:
        r"""Load checkpoint of specified path as a dict.

        Args:
            checkpoint_path: path of target checkpoint
            *args: additional positional args
            **kwargs: additional keyword args

        Returns:
            dict containing checkpoint info
        """
        return torch.load(checkpoint_path, *args, **kwargs)

    METRICS_BLACKLIST = {"top_down_map", "collisions.is_collision"}

    @classmethod
    def _extract_scalars_from_info(
        cls, info: Dict[str, Any]
    ) -> Dict[str, float]:
        result = {}
        for k, v in info.items():
            if k in cls.METRICS_BLACKLIST:
                continue

            if isinstance(v, dict):
                result.update(
                    {
                        k + "." + subk: subv
                        for subk, subv in cls._extract_scalars_from_info(
                            v
                        ).items()
                        if (k + "." + subk) not in cls.METRICS_BLACKLIST
                    }
                )
            # Things that are scalar-like will have an np.size of 1.
            # Strings also have an np.size of 1, so explicitly ban those
            elif np.size(v) == 1 and not isinstance(v, str):
                result[k] = float(v)

        return result

    @classmethod
    def _extract_scalars_from_infos(
        cls, infos: List[Dict[str, Any]]
    ) -> Dict[str, List[float]]:

        results = defaultdict(list)
        for i in range(len(infos)):
            for k, v in cls._extract_scalars_from_info(infos[i]).items():
                results[k].append(v)

        return results

    def _compute_actions_and_step_envs(self, buffer_index: int = 0):
        num_envs = self.envs.num_envs
        env_slice = slice(
            int(buffer_index * num_envs / self._nbuffers),
            int((buffer_index + 1) * num_envs / self._nbuffers),
        )

        t_sample_action = time.time()

        # sample actions
        with torch.no_grad():
            step_batch = self.rollouts.buffers[
                self.rollouts.current_rollout_step_idxs[buffer_index],
                env_slice,
            ]

            profiling_wrapper.range_push("compute actions")
            (
                values,
                actions,
                actions_log_probs,
                recurrent_hidden_states,
            ) = self.actor_critic.act(
                step_batch["observations"],
                step_batch["recurrent_hidden_states"],
                step_batch["prev_actions"],
                step_batch["masks"],
            )

        # NB: Move actions to CPU.  If CUDA tensors are
        # sent in to env.step(), that will create CUDA contexts
        # in the subprocesses.
        # For backwards compatibility, we also call .item() to convert to
        # an int
        actions = actions.to(device="cpu")
        self.pth_time += time.time() - t_sample_action

        profiling_wrapper.range_pop()  # compute actions

        t_step_env = time.time()

        for index_env, act in zip(
            range(env_slice.start, env_slice.stop), actions.unbind(0)
        ):
            self.envs.async_step_at(index_env, act.item())

        self.env_time += time.time() - t_step_env

        self.rollouts.insert(
            next_recurrent_hidden_states=recurrent_hidden_states,
            actions=actions,
            action_log_probs=actions_log_probs,
            value_preds=values,
            buffer_index=buffer_index,
        )

    def _collect_environment_result(self, buffer_index: int = 0):
        num_envs = self.envs.num_envs
        env_slice = slice(
            int(buffer_index * num_envs / self._nbuffers),
            int((buffer_index + 1) * num_envs / self._nbuffers),
        )

        t_step_env = time.time()
        outputs = [
            self.envs.wait_step_at(index_env)
            for index_env in range(env_slice.start, env_slice.stop)
        ]

        observations, rewards_l, dones, infos = [
            list(x) for x in zip(*outputs)
        ]

        self.env_time += time.time() - t_step_env

        t_update_stats = time.time()
        batch = batch_obs(
            observations, device=self.device, cache=self._obs_batching_cache
        )
        batch = apply_obs_transforms_batch(batch, self.obs_transforms)

        rewards = torch.tensor(
            rewards_l,
            dtype=torch.float,
            device=self.current_episode_reward.device,
        )
        rewards = rewards.unsqueeze(1)

        not_done_masks = torch.tensor(
            [[not done] for done in dones],
            dtype=torch.bool,
            device=self.current_episode_reward.device,
        )
        done_masks = torch.logical_not(not_done_masks)

        self.current_episode_reward[env_slice] += rewards
        current_ep_reward = self.current_episode_reward[env_slice]
        self.running_episode_stats["reward"][env_slice] += current_ep_reward.where(done_masks, current_ep_reward.new_zeros(()))  # type: ignore
        self.running_episode_stats["count"][env_slice] += done_masks.float()  # type: ignore
        for k, v_k in self._extract_scalars_from_infos(infos).items():
            v = torch.tensor(
                v_k,
                dtype=torch.float,
                device=self.current_episode_reward.device,
            ).unsqueeze(1)
            if k not in self.running_episode_stats:
                self.running_episode_stats[k] = torch.zeros_like(
                    self.running_episode_stats["count"]
                )

            self.running_episode_stats[k][env_slice] += v.where(done_masks, v.new_zeros(()))  # type: ignore

        self.current_episode_reward[env_slice].masked_fill_(done_masks, 0.0)

        if self._static_encoder:
            with torch.no_grad():
                batch["visual_features"] = self._encoder(batch)

        self.rollouts.insert(
            next_observations=batch,
            rewards=rewards,
            next_masks=not_done_masks,
            buffer_index=buffer_index,
        )

        self.rollouts.advance_rollout(buffer_index)

        self.pth_time += time.time() - t_update_stats

        return env_slice.stop - env_slice.start

    @profiling_wrapper.RangeContext("_collect_rollout_step")
    def _collect_rollout_step(self):
        self._compute_actions_and_step_envs()
        return self._collect_environment_result()

    @profiling_wrapper.RangeContext("_update_agent")
    def _update_agent(self):
        ppo_cfg = self.config.RL.PPO
        t_update_model = time.time()
        with torch.no_grad():
            step_batch = self.rollouts.buffers[
                self.rollouts.current_rollout_step_idx
            ]

            next_value = self.actor_critic.get_value(
                step_batch["observations"],
                step_batch["recurrent_hidden_states"],
                step_batch["prev_actions"],
                step_batch["masks"],
            )

        self.rollouts.compute_returns(
            next_value, ppo_cfg.use_gae, ppo_cfg.gamma, ppo_cfg.tau
        )

        self.agent.train()

        value_loss, action_loss, dist_entropy = self.agent.update(
            self.rollouts
        )

        self.rollouts.after_update()
        self.pth_time += time.time() - t_update_model

        return (
            value_loss,
            action_loss,
            dist_entropy,
        )

    def _coalesce_post_step(
        self, losses: Dict[str, float], count_steps_delta: int
    ) -> Dict[str, float]:
        stats_ordering = sorted(self.running_episode_stats.keys())
        stats = torch.stack(
            [self.running_episode_stats[k] for k in stats_ordering], 0
        )

        stats = self._all_reduce(stats)

        for i, k in enumerate(stats_ordering):
            self.window_episode_stats[k].append(stats[i])

        if self._is_distributed:
            loss_name_ordering = sorted(losses.keys())
            stats = torch.tensor(
                [losses[k] for k in loss_name_ordering] + [count_steps_delta],
                device="cpu",
                dtype=torch.float32,
            )
            stats = self._all_reduce(stats)
            count_steps_delta = int(stats[-1].item())
            stats /= torch.distributed.get_world_size()

            losses = {
                k: stats[i].item() for i, k in enumerate(loss_name_ordering)
            }

        if self._is_distributed and rank0_only():
            self.num_rollouts_done_store.set("num_done", "0")

        self.num_steps_done += count_steps_delta

        return losses

    @rank0_only
    def _training_log(
        self, writer, losses: Dict[str, float], prev_time: int = 0
    ):
        deltas = {
            k: (
                (v[-1] - v[0]).sum().item()
                if len(v) > 1
                else v[0].sum().item()
            )
            for k, v in self.window_episode_stats.items()
        }
        deltas["count"] = max(deltas["count"], 1.0)

        writer.add_scalar(
            "reward",
            deltas["reward"] / deltas["count"],
            self.num_steps_done,
        )

        # Check to see if there are any metrics
        # that haven't been logged yet
        metrics = {
            k: v / deltas["count"]
            for k, v in deltas.items()
            if k not in {"reward", "count"}
        }
        if len(metrics) > 0:
            writer.add_scalars("metrics", metrics, self.num_steps_done)

        writer.add_scalars(
            "losses",
            losses,
            self.num_steps_done,
        )

        # log stats
        if self.num_updates_done % self.config.LOG_INTERVAL == 0:
            logger.info(
                "update: {}\tfps: {:.3f}\t".format(
                    self.num_updates_done,
                    self.num_steps_done
                    / ((time.time() - self.t_start) + prev_time),
                )
            )

            logger.info(
                "update: {}\tenv-time: {:.3f}s\tpth-time: {:.3f}s\t"
                "frames: {}".format(
                    self.num_updates_done,
                    self.env_time,
                    self.pth_time,
                    self.num_steps_done,
                )
            )

            logger.info(
                "Average window size: {}  {}".format(
                    len(self.window_episode_stats["count"]),
                    "  ".join(
                        "{}: {:.3f}".format(k, v / deltas["count"])
                        for k, v in deltas.items()
                        if k != "count"
                    ),
                )
            )

    def should_end_early(self, rollout_step) -> bool:
        if not self._is_distributed:
            return False
        # This is where the preemption of workers happens.  If a
        # worker detects it will be a straggler, it preempts itself!
        return (
            rollout_step
            >= self.config.RL.PPO.num_steps * self.SHORT_ROLLOUT_THRESHOLD
        ) and int(self.num_rollouts_done_store.get("num_done")) >= (
            self.config.RL.DDPPO.sync_frac * torch.distributed.get_world_size()
        )

    @profiling_wrapper.RangeContext("train")
    def train(self) -> None:
        r"""Main method for training DD/PPO.

        Returns:
            None
        """

        self._init_train()

        count_checkpoints = 0
        prev_time = 0

        lr_scheduler = LambdaLR(
            optimizer=self.agent.optimizer,
            lr_lambda=lambda x: 1 - self.percent_done(),
        )

        interrupted_state = load_interrupted_state()
        if interrupted_state is not None:
            self.agent.load_state_dict(interrupted_state["state_dict"])
            self.agent.optimizer.load_state_dict(
                interrupted_state["optim_state"]
            )
            lr_scheduler.load_state_dict(interrupted_state["lr_sched_state"])

            requeue_stats = interrupted_state["requeue_stats"]
            self.env_time = requeue_stats["env_time"]
            self.pth_time = requeue_stats["pth_time"]
            self.num_steps_done = requeue_stats["num_steps_done"]
            self.num_updates_done = requeue_stats["num_updates_done"]
            self._last_checkpoint_percent = requeue_stats[
                "_last_checkpoint_percent"
            ]
            count_checkpoints = requeue_stats["count_checkpoints"]
            prev_time = requeue_stats["prev_time"]

            self._last_checkpoint_percent = requeue_stats[
                "_last_checkpoint_percent"
            ]

        world_rank = get_distrib_size()[1]
        if self.config.EVAL_DURING_TRAIN and world_rank == 0:
            self._init_val()

        ppo_cfg = self.config.RL.PPO

        writer_args = dict(log_dir=self.config.TENSORBOARD_DIR, flush_secs=self.flush_secs)
        with (
            TensorboardWriter(**writer_args) if rank0_only()
            else contextlib.suppress()
        ) as writer:

            while not self.is_done():
                profiling_wrapper.on_start_step()
                profiling_wrapper.range_push("train update")

                if ppo_cfg.use_linear_clip_decay:
                    self.agent.clip_param = ppo_cfg.clip_param * (
                        1 - self.percent_done()
                    )

                if EXIT.is_set():
                    profiling_wrapper.range_pop()  # train update

                    self.envs.close()

                    if REQUEUE.is_set() and rank0_only():
                        requeue_stats = dict(
                            env_time=self.env_time,
                            pth_time=self.pth_time,
                            count_checkpoints=count_checkpoints,
                            num_steps_done=self.num_steps_done,
                            num_updates_done=self.num_updates_done,
                            _last_checkpoint_percent=self._last_checkpoint_percent,
                            prev_time=(time.time() - self.t_start) + prev_time,
                        )
                        save_interrupted_state(
                            dict(
                                state_dict=self.agent.state_dict(),
                                optim_state=self.agent.optimizer.state_dict(),
                                lr_sched_state=lr_scheduler.state_dict(),
                                config=self.config,
                                requeue_stats=requeue_stats,
                            )
                        )

                    requeue_job()
                    return

                self.agent.eval()
                count_steps_delta = 0
                profiling_wrapper.range_push("rollouts loop")

                profiling_wrapper.range_push("_collect_rollout_step")
                for buffer_index in range(self._nbuffers):
                    self._compute_actions_and_step_envs(buffer_index)

                for step in range(ppo_cfg.num_steps):
                    is_last_step = (
                        self.should_end_early(step + 1)
                        or (step + 1) == ppo_cfg.num_steps
                    )

                    for buffer_index in range(self._nbuffers):
                        count_steps_delta += self._collect_environment_result(
                            buffer_index
                        )

                        if (buffer_index + 1) == self._nbuffers:
                            profiling_wrapper.range_pop()  # _collect_rollout_step

                        if not is_last_step:
                            if (buffer_index + 1) == self._nbuffers:
                                profiling_wrapper.range_push(
                                    "_collect_rollout_step"
                                )

                            self._compute_actions_and_step_envs(buffer_index)

                    if is_last_step:
                        break

                profiling_wrapper.range_pop()  # rollouts loop

                if self._is_distributed:
                    self.num_rollouts_done_store.add("num_done", 1)

                (
                    value_loss,
                    action_loss,
                    dist_entropy,
                ) = self._update_agent()

                if ppo_cfg.use_linear_lr_decay:
                    lr_scheduler.step()  # type: ignore

                self.num_updates_done += 1
                losses = self._coalesce_post_step(
                    dict(value_loss=value_loss, action_loss=action_loss),
                    count_steps_delta,
                )

                self._training_log(writer, losses, prev_time)

                # checkpoint model
                if rank0_only() and self.should_checkpoint():
                    self.save_checkpoint(
                        f"ckpt.{count_checkpoints}.pth",
                        dict(
                            step=self.num_steps_done,
                            wall_time=(time.time() - self.t_start) + prev_time,
                        ),
                    )
                    if self.config.EVAL_DURING_TRAIN and world_rank == 0:
                        self.validate_checkpoint(
                            os.path.join(self.config.CHECKPOINT_FOLDER, f"ckpt.{count_checkpoints}.pth"),
                            writer_args,
                            count_checkpoints
                        )
                    count_checkpoints += 1

                profiling_wrapper.range_pop()  # train update

            self.envs.close()

        if self.config.EVAL_DURING_TRAIN and world_rank == 0:
            self._close_val()

    def validate_checkpoint(self,
        checkpoint_path: str,
        writer_args,
        checkpoint_index: int = 0,
    ) -> None:
        self._val_checkpoint_queue.put([
            checkpoint_path,
            None,
            writer_args,
            checkpoint_index
        ])

    def _eval_checkpoint(
        self,
        checkpoint_path: str,
        writer: TensorboardWriter = None,
        writer_args = None,
        checkpoint_index: int = 0,
    ) -> None:
        r"""Evaluates a single checkpoint.

        Args:
            checkpoint_path: path of checkpoint
            writer: tensorboard writer object for logging to tensorboard
            checkpoint_index: index of cur checkpoint for logging

        Returns:
            None
        """
        if self._is_distributed:
            raise RuntimeError("Evaluation does not support distributed mode")

        if writer is None:
            writer = TensorboardWriter(**writer_args)

        # Map location CPU is almost always better than mapping to a CUDA device.
        ckpt_dict = self.load_checkpoint(checkpoint_path, map_location="cpu")

        if self.config.EVAL.USE_CKPT_CONFIG:
            config = self._setup_eval_config(ckpt_dict["config"])
        else:
            config = self.config.clone()

        ppo_cfg = config.RL.PPO

        config.defrost()
        config.TASK_CONFIG.DATASET.SPLIT = config.EVAL.SPLIT
        config.freeze()

        if len(self.config.VIDEO_OPTION) > 0:
            config.defrost()
            config.TASK_CONFIG.TASK.MEASUREMENTS.append("TOP_DOWN_MAP")
            config.TASK_CONFIG.TASK.MEASUREMENTS.append("COLLISIONS")
            config.freeze()

        if config.VERBOSE:
            logger.info(f"env config: {config}")

        self._init_envs(config)
        self._setup_actor_critic_agent(ppo_cfg)

        self.agent.load_state_dict(ckpt_dict["state_dict"])
        self.actor_critic = self.agent.actor_critic

        observations = self.envs.reset()
        batch = batch_obs(
            observations, device=self.device, cache=self._obs_batching_cache
        )
        batch = apply_obs_transforms_batch(batch, self.obs_transforms)

        current_episode_reward = torch.zeros(
            self.envs.num_envs, 1, device="cpu"
        )

        test_recurrent_hidden_states = torch.zeros(
            self.config.NUM_ENVIRONMENTS,
            self.actor_critic.net.num_recurrent_layers,
            ppo_cfg.hidden_size,
            device=self.device,
        )
        prev_actions = torch.zeros(
            self.config.NUM_ENVIRONMENTS,
            1,
            device=self.device,
            dtype=torch.long,
        )
        not_done_masks = torch.zeros(
            self.config.NUM_ENVIRONMENTS,
            1,
            device=self.device,
            dtype=torch.bool,
        )
        stats_episodes: Dict[
            Any, Any
        ] = {}  # dict of dicts that stores stats per episode

        rgb_frames = [
            [] for _ in range(self.config.NUM_ENVIRONMENTS)
        ]  # type: List[List[np.ndarray]]
        if len(self.config.VIDEO_OPTION) > 0:
            os.makedirs(self.config.VIDEO_DIR, exist_ok=True)

        number_of_eval_episodes = self.config.TEST_EPISODE_COUNT
        if number_of_eval_episodes == -1:
            number_of_eval_episodes = sum(self.envs.number_of_episodes)
        else:
            total_num_eps = sum(self.envs.number_of_episodes)
            if total_num_eps < number_of_eval_episodes:
                logger.warn(
                    f"Config specified {number_of_eval_episodes} eval episodes"
                    ", dataset only has {total_num_eps}."
                )
                logger.warn(f"Evaluating with {total_num_eps} instead.")
                number_of_eval_episodes = total_num_eps

        pbar = tqdm.tqdm(total=number_of_eval_episodes)
        self.actor_critic.eval()
        while (
            len(stats_episodes) < number_of_eval_episodes
            and self.envs.num_envs > 0
        ):
            current_episodes = self.envs.current_episodes()

            with torch.no_grad():
                (
                    _,
                    actions,
                    _,
                    test_recurrent_hidden_states,
                ) = self.actor_critic.act(
                    batch,
                    test_recurrent_hidden_states,
                    prev_actions,
                    not_done_masks,
                    deterministic=False,
                )

                prev_actions.copy_(actions)  # type: ignore

            # NB: Move actions to CPU.  If CUDA tensors are
            # sent in to env.step(), that will create CUDA contexts
            # in the subprocesses.
            # For backwards compatibility, we also call .item() to convert to
            # an int
            step_data = [a.item() for a in actions.to(device="cpu")]

            outputs = self.envs.step(step_data)

            observations, rewards_l, dones, infos = [
                list(x) for x in zip(*outputs)
            ]
            batch = batch_obs(
                observations,
                device=self.device,
                cache=self._obs_batching_cache,
            )
            batch = apply_obs_transforms_batch(batch, self.obs_transforms)

            not_done_masks = torch.tensor(
                [[not done] for done in dones],
                dtype=torch.bool,
                device="cpu",
            )

            rewards = torch.tensor(
                rewards_l, dtype=torch.float, device="cpu"
            ).unsqueeze(1)
            current_episode_reward += rewards
            next_episodes = self.envs.current_episodes()
            envs_to_pause = []
            n_envs = self.envs.num_envs
            for i in range(n_envs):
                if (
                    next_episodes[i].scene_id,
                    next_episodes[i].episode_id,
                ) in stats_episodes:
                    envs_to_pause.append(i)

                # episode ended
                if not not_done_masks[i].item():
                    pbar.update()
                    episode_stats = {}
                    episode_stats["reward"] = current_episode_reward[i].item()
                    episode_stats.update(
                        self._extract_scalars_from_info(infos[i])
                    )
                    current_episode_reward[i] = 0
                    # use scene_id + episode_id as unique id for storing stats
                    stats_episodes[
                        (
                            current_episodes[i].scene_id,
                            current_episodes[i].episode_id,
                        )
                    ] = episode_stats

                    if len(self.config.VIDEO_OPTION) > 0:
                        generate_video(
                            video_option=self.config.VIDEO_OPTION,
                            video_dir=self.config.VIDEO_DIR,
                            images=rgb_frames[i],
                            episode_id=current_episodes[i].episode_id,
                            checkpoint_idx=checkpoint_index,
                            metrics=self._extract_scalars_from_info(infos[i]),
                            tb_writer=writer,
                        )

                        rgb_frames[i] = []

                # episode continues
                elif len(self.config.VIDEO_OPTION) > 0:
                    # TODO move normalization / channel changing out of the policy and undo it here
                    frame = observations_to_image(
                        {k: v[i] for k, v in batch.items()}, infos[i]
                    )
                    rgb_frames[i].append(frame)

            not_done_masks = not_done_masks.to(device=self.device)
            (
                self.envs,
                test_recurrent_hidden_states,
                not_done_masks,
                current_episode_reward,
                prev_actions,
                batch,
                rgb_frames,
            ) = self._pause_envs(
                envs_to_pause,
                self.envs,
                test_recurrent_hidden_states,
                not_done_masks,
                current_episode_reward,
                prev_actions,
                batch,
                rgb_frames,
            )

        num_episodes = len(stats_episodes)
        aggregated_stats = {}
        for stat_key in next(iter(stats_episodes.values())).keys():
            aggregated_stats[stat_key] = (
                sum(v[stat_key] for v in stats_episodes.values())
                / num_episodes
            )

        for k, v in aggregated_stats.items():
            logger.info(f"Average episode {k}: {v:.4f}")

        step_id = checkpoint_index
        if "extra_state" in ckpt_dict and "step" in ckpt_dict["extra_state"]:
            step_id = ckpt_dict["extra_state"]["step"]

        writer.add_scalars(
            "eval_reward",
            {"average reward": aggregated_stats["reward"]},
            step_id,
        )

        metrics = {k: v for k, v in aggregated_stats.items() if k != "reward"}
        if len(metrics) > 0:
            writer.add_scalars("eval_metrics", metrics, step_id)

        self.envs.close()<|MERGE_RESOLUTION|>--- conflicted
+++ resolved
@@ -331,25 +331,8 @@
         eval_trainer.device = torch.device(eval_config.EVAL.DEVICE)
         eval_trainer._is_distributed = False
 
-<<<<<<< HEAD
-        if parent_pipe is not None:
-            parent_pipe.close()
-        try:
-            while True:
-                command, data = connection_read_fn()
-                if command == "close":
-                    break
-                eval_trainer._eval_checkpoint(*data)
-                connection_write_fn("Evaluated checkpoint")
-        except KeyboardInterrupt:
-            logger.info("Worker KeyboardInterrupt")
-        finally:
-            if child_pipe is not None:
-                child_pipe.close()
-=======
         for data in iter(checkpoint_queue.get, None):
             eval_trainer._eval_checkpoint(*data)
->>>>>>> cd1c006c
 
     def _init_val(self):
         _mp_ctx = mp.get_context('forkserver')
