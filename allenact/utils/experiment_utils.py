"""Utility classes and functions for running and designing experiments."""
import abc
import collections.abc
import copy
import random
from collections import OrderedDict, defaultdict
from typing import (
    Callable,
    NamedTuple,
    Dict,
    Any,
    Union,
    Iterator,
    Optional,
    List,
    cast,
    Sequence,
    TypeVar,
    Generic,
)

import numpy as np
import torch
import torch.optim as optim

from allenact.algorithms.offpolicy_sync.losses.abstract_offpolicy_loss import (
    AbstractOffPolicyLoss,
    Memory,
)
from allenact.algorithms.onpolicy_sync.losses.abstract_loss import (
    AbstractActorCriticLoss,
)
from allenact.base_abstractions.misc import Loss
from allenact.utils.system import get_logger
from allenact.utils.misc_utils import prepare_locals_for_super


def evenly_distribute_count_into_bins(count: int, nbins: int) -> List[int]:
    """Distribute a count into a number of bins.

    # Parameters
    count: A positive integer to be distributed, should be `>= nbins`.
    nbins: The number of bins.

    # Returns
    A list of positive integers which sum to `count`. These values will be
    as close to equal as possible (may differ by at most 1).
    """
    assert count >= nbins, f"count ({count}) < nbins ({nbins})"
    res = [0] * nbins
    for it in range(count):
        res[it % nbins] += 1
    return res


def recursive_update(
    original: Union[Dict, collections.abc.MutableMapping],
    update: Union[Dict, collections.abc.MutableMapping],
):
    """Recursively updates original dictionary with entries form update dict.

    # Parameters

    original : Original dictionary to be updated.
    update : Dictionary with additional or replacement entries.

    # Returns

    Updated original dictionary.
    """
    for k, v in update.items():
        if isinstance(v, collections.abc.MutableMapping):
            original[k] = recursive_update(original.get(k, {}), v)
        else:
            original[k] = v
    return original


ToBuildType = TypeVar("ToBuildType")


class Builder(tuple, Generic[ToBuildType]):
    """Used to instantiate a given class with (default) parameters.

    Helper class that stores a class, default parameters for that
    class, and key word arguments that (possibly) overwrite the defaults.
    When calling this an object of the Builder class it generates
    a class of type `class_type` with parameters specified by
    the attributes `default` and `kwargs` (and possibly additional, overwriting,
    keyword arguments).

    # Attributes

    class_type : The class to be instantiated when calling the object.
    kwargs : Keyword arguments used to instantiate an object of type `class_type`.
    default : Default parameters used when instantiating the class.
    """

    class_type: ToBuildType
    kwargs: Dict[str, Any]
    default: Dict[str, Any]

    # noinspection PyTypeChecker
    def __new__(
        cls,
        class_type: ToBuildType,
        kwargs: Optional[Dict[str, Any]] = None,
        default: Optional[Dict[str, Any]] = None,
    ):
        """Create a new Builder.

        For parameter descriptions see the class documentation. Note
        that `kwargs` and `default` can be None in which case they are
        set to be empty dictionaries.
        """
        self = tuple.__new__(
            cls,
            (
                class_type,
                kwargs if kwargs is not None else {},
                default if default is not None else {},
            ),
        )
        self.class_type = class_type
        self.kwargs = self[1]
        self.default = self[2]
        return self

    def __repr__(self) -> str:
        return (
            f"Group(class_type={self.class_type},"
            f" kwargs={self.kwargs},"
            f" default={self.default})"
        )

    def __call__(self, **kwargs) -> ToBuildType:
        """Build and return a new class.

        # Parameters
        kwargs : additional keyword arguments to use when instantiating
            the object. These overwrite all arguments already in the `self.kwargs`
            and `self.default` attributes.

        # Returns

        Class of type `self.class_type` with parameters
        taken from `self.default`, `self.kwargs`, and
        any keyword arguments additionally passed to `__call__`.
        """
        allkwargs = copy.deepcopy(self.default)
        recursive_update(allkwargs, self.kwargs)
        recursive_update(allkwargs, kwargs)
        return cast(Callable, self.class_type)(**allkwargs)


class ScalarMeanTracker(object):
    """Track a collection `scalar key -> mean` pairs."""

    def __init__(self) -> None:
        self._sums: Dict[str, float] = OrderedDict()
        self._counts: Dict[str, int] = OrderedDict()

    def add_scalars(
        self, scalars: Dict[str, Union[float, int]], n: Union[int, Dict[str, int]] = 1
    ) -> None:
        """Add additional scalars to track.

        # Parameters

        scalars : A dictionary of `scalar key -> value` pairs.
        """
        ndict = cast(
            Dict[str, int], (n if isinstance(n, Dict) else defaultdict(lambda: n))  # type: ignore
        )

        for k in scalars:
            if k not in self._sums:
                self._sums[k] = ndict[k] * scalars[k]
                self._counts[k] = ndict[k]
            else:
                self._sums[k] += ndict[k] * scalars[k]
                self._counts[k] += ndict[k]

    def pop_and_reset(self) -> Dict[str, float]:
        """Return tracked means and reset.

        On resetting all previously tracked values are discarded.

        # Returns

        A dictionary of `scalar key -> current mean` pairs corresponding to those
        values added with `add_scalars`.
        """
        means = OrderedDict(
            [(k, float(self._sums[k] / self._counts[k])) for k in self._sums]
        )
        self.reset()
        return means

    def reset(self):
        self._sums = OrderedDict()
        self._counts = OrderedDict()

    def sums(self):
        return copy.copy(self._sums)

    def counts(self) -> Dict[str, int]:
        return copy.copy(self._counts)

    def means(self) -> Dict[str, float]:
        return OrderedDict(
            [(k, float(self._sums[k] / self._counts[k])) for k in self._sums]
        )

    @property
    def empty(self):
        assert len(self._sums) == len(
            self._counts
        ), "Mismatched length of _sums {} and _counts {}".format(
            len(self._sums), len(self._counts)
        )
        return len(self._sums) == 0


class LoggingPackage(object):
    """Data package used for logging."""

    def __init__(
        self,
        mode: str,
        training_steps: Optional[int],
        pipeline_stage: Optional[int] = None,
        off_policy_steps: Optional[int] = None,
    ) -> None:
        self.mode = mode

        self.training_steps: int = training_steps
        self.pipeline_stage = pipeline_stage
        self.off_policy_steps: Optional[int] = off_policy_steps

        self.metrics_tracker = ScalarMeanTracker()
        self.train_info_tracker = ScalarMeanTracker()
        self.metric_dicts: List[Any] = []
        self.viz_data: Optional[Dict[str, List[Dict[str, Any]]]] = None
        self.checkpoint_file_name: Optional[str] = None

        self.num_empty_metrics_dicts_added: int = 0

    @property
    def num_non_empty_metrics_dicts_added(self) -> int:
        return len(self.metric_dicts)

    @staticmethod
    def _metrics_dict_is_empty(
        single_task_metrics_dict: Dict[str, Union[float, int]]
    ) -> bool:
        return (
            len(single_task_metrics_dict) == 0
            or (
                len(single_task_metrics_dict) == 1
                and "task_info" in single_task_metrics_dict
            )
            or (
                "success" in single_task_metrics_dict
                and single_task_metrics_dict["success"] is None
            )
        )

    def add_metrics_dict(
        self, single_task_metrics_dict: Dict[str, Union[float, int]]
    ) -> bool:
        if self._metrics_dict_is_empty(single_task_metrics_dict):
            self.num_empty_metrics_dicts_added += 1
            return False

        self.metric_dicts.append(single_task_metrics_dict)
        self.metrics_tracker.add_scalars(
            {k: v for k, v in single_task_metrics_dict.items() if k != "task_info"}
        )
        return True

    def add_train_info_dict(
        self, train_info_dict: Dict[str, Union[int, float]], n: int
    ):
        assert n >= 0
        self.train_info_tracker.add_scalars(scalars=train_info_dict, n=n)


class LinearDecay(object):
    """Linearly decay between two values over some number of steps.

    Obtain the value corresponding to the `i`-th step by calling
    an instance of this class with the value `i`.

    # Parameters

    steps : The number of steps over which to decay.
    startp : The starting value.
    endp : The ending value.
    """

    def __init__(self, steps: int, startp: float = 1.0, endp: float = 0.0) -> None:
        """Initializer.

        See class documentation for parameter definitions.
        """
        self.steps = steps
        self.startp = startp
        self.endp = endp

    def __call__(self, epoch: int) -> float:
        """Get the decayed value for `epoch` number of steps.

        # Parameters

        epoch : The number of steps.

        # Returns

        Decayed value for `epoch` number of steps.
        """
        epoch = max(min(epoch, self.steps), 0)
        return self.startp + (self.endp - self.startp) * (epoch / float(self.steps))


class MultiLinearDecay(object):
    """Container for multiple stages of LinearDecay.

    Obtain the value corresponding to the `i`-th step by calling
    an instance of this class with the value `i`.

    # Parameters

    stages: List of `LinearDecay` objects to be sequentially applied
        for the number of steps in each stage.
    """

    def __init__(self, stages: Sequence[LinearDecay]) -> None:
        """Initializer.

        See class documentation for parameter definitions.
        """
        self.stages = stages
        self.steps = np.cumsum([stage.steps for stage in self.stages])
        self.total_steps = self.steps[-1]
        self.stage_idx = -1
        self.min_steps = 0
        self.max_steps = 0
        self.stage = None

    def __call__(self, epoch: int) -> float:
        """Get the decayed value factor for `epoch` number of steps.

        # Parameters

        epoch : The number of steps.

        # Returns

        Decayed value for `epoch` number of steps.
        """
        epoch = max(min(epoch, self.total_steps), 0)

        while epoch >= self.max_steps and self.max_steps < self.total_steps:
            self.stage_idx += 1
            assert self.stage_idx < len(self.stages)

            self.min_steps = self.max_steps
            self.max_steps = self.steps[self.stage_idx]
            self.stage = self.stages[self.stage_idx]

        return self.stage(epoch - self.min_steps)


# noinspection PyTypeHints,PyUnresolvedReferences
def set_deterministic_cudnn() -> None:
    """Makes cudnn deterministic.

    This may slow down computations.
    """
    if torch.cuda.is_available():
        torch.backends.cudnn.deterministic = True  # type: ignore
        torch.backends.cudnn.benchmark = False  # type: ignore


def set_seed(seed: Optional[int] = None) -> None:
    """Set seeds for multiple (cpu) sources of randomness.

    Sets seeds for (cpu) `pytorch`, base `random`, and `numpy`.

    # Parameters

    seed : The seed to set. If set to None, keep using the current seed.
    """
    if seed is None:
        return

    torch.manual_seed(seed)  # seeds the RNG for all devices (CPU and GPUs)
    random.seed(seed)
    np.random.seed(seed)


class EarlyStoppingCriterion(abc.ABC):
    """Abstract class for class who determines if training should stop early in
    a particular pipeline stage."""

    @abc.abstractmethod
    def __call__(
        self, stage_steps: int, total_steps: int, training_metrics: ScalarMeanTracker,
    ) -> bool:
        """Returns `True` if training should be stopped early.

        # Parameters

        stage_steps: Total number of steps taken in the current pipeline stage.
        total_steps: Total number of steps taken during training so far (includes steps
            taken in prior pipeline stages).
        training_metrics: Metrics recovered over some fixed number of steps
            (see the `metric_accumulate_interval` attribute in the `TrainingPipeline` class)
            training.
        """
        raise NotImplementedError


class NeverEarlyStoppingCriterion(EarlyStoppingCriterion):
    """Implementation of `EarlyStoppingCriterion` which never stops early."""

    def __call__(
        self, stage_steps: int, total_steps: int, training_metrics: ScalarMeanTracker,
    ) -> bool:
        return False


class OffPolicyPipelineComponent(NamedTuple):
    """An off-policy component for a PipeLineStage.

    # Attributes

    data_iterator_builder: A function to instantiate a Data Iterator (with a __next__(self) method)
    loss_names: list of unique names assigned to off-policy losses
    updates: number of off-policy updates between on-policy rollout collections
    loss_weights : A list of floating point numbers describing the relative weights
        applied to the losses referenced by `loss_names`. Should be the same length
        as `loss_names`. If this is `None`, all weights will be assumed to be one.
    data_iterator_kwargs_generator: Optional generator of keyword arguments for data_iterator_builder (useful for
        distributed training. It takes
        a `cur_worker` int value,
        a `rollouts_per_worker` list of number of samplers per training worker,
        and an optional random `seed` shared by all workers, which can be None.
    """

    data_iterator_builder: Callable[..., Iterator]
    loss_names: List[str]
    updates: int
    loss_weights: Optional[Sequence[float]] = None
    data_iterator_kwargs_generator: Callable[
        [int, Sequence[int], Optional[int]], Dict
    ] = lambda cur_worker, rollouts_per_worker, seed: {}


class TrainingSettings(object):
    """Class defining parameters used for training (within a stage or the
    entire pipeline).

    # Attributes

    num_mini_batch : The number of mini-batches to break a rollout into.
    update_repeats : The number of times we will cycle through the mini-batches corresponding
        to a single rollout doing gradient updates.
    max_grad_norm : The maximum "inf" norm of any gradient step (gradients are clipped to not exceed this).
    num_steps : Total number of steps a single agent takes in a rollout.
    gamma : Discount factor applied to rewards (should be in [0, 1]).
    use_gae : Whether or not to use generalized advantage estimation (GAE).
    gae_lambda : The additional parameter used in GAE.
    advance_scene_rollout_period: Optional number of rollouts before enforcing an advance scene in all samplers.
    save_interval : The frequency with which to save (in total agent steps taken). If `None` then *no*
        checkpoints will be saved. Otherwise, in addition to the checkpoints being saved every
        `save_interval` steps, a checkpoint will *always* be saved at the end of each pipeline stage.
        If `save_interval <= 0` then checkpoints will only be saved at the end of each pipeline stage.
    metric_accumulate_interval : The frequency with which training/validation metrics are accumulated
        (in total agent steps). Metrics accumulated in an interval are logged (if `should_log` is `True`)
        and used by the stage's early stopping criterion (if any).
    """

    num_mini_batch: Optional[int]
    update_repeats: Optional[int]
    max_grad_norm: Optional[float]
    num_steps: Optional[int]
    gamma: Optional[float]
    use_gae: Optional[bool]
    gae_lambda: Optional[float]
    advance_scene_rollout_period: Optional[int]
    save_interval: Optional[int]
    metric_accumulate_interval: Optional[int]

    # noinspection PyUnresolvedReferences
    def __init__(
        self,
        num_mini_batch: Optional[int] = None,
        update_repeats: Optional[int] = None,
        max_grad_norm: Optional[float] = None,
        num_steps: Optional[int] = None,
        gamma: Optional[float] = None,
        use_gae: Optional[bool] = None,
        gae_lambda: Optional[float] = None,
        advance_scene_rollout_period: Optional[int] = None,
        save_interval: Optional[int] = None,
        metric_accumulate_interval: Optional[int] = None,
        **kwargs: Any,
    ):
        all_vars = prepare_locals_for_super(locals(), ignore_kwargs=True)

        for key, value in all_vars.items():
            setattr(self, key, value)


_TRAINING_SETTINGS_NAMES: List[str] = list(TrainingSettings().__dict__.keys())


class PipelineStage(TrainingSettings):
    """A single stage in a training pipeline, possibly including overrides to
    the global `TrainingSettings` in `TrainingPipeline`.

    # Attributes

    loss_name : A collection of unique names assigned to losses. These will
        reference the `Loss` objects in a `TrainingPipeline` instance.
    max_stage_steps : Either the total number of steps agents should take in this stage or
        a Callable object (e.g. a function)
    loss_weights : A list of floating point numbers describing the relative weights
        applied to the losses referenced by `loss_name`. Should be the same length
        as `loss_name`. If this is `None`, all weights will be assumed to be one.
    teacher_forcing : If applicable, defines the probability an agent will take the
        expert action (as opposed to its own sampled action) at a given time point.
    early_stopping_criterion: An `EarlyStoppingCriterion` object which determines if
        training in this stage should be stopped early. If `None` then no early stopping
        occurs. If `early_stopping_criterion` is not `None` then we do not guarantee
        reproducibility when restarting a model from a checkpoint (as the
        `EarlyStoppingCriterion` object may store internal state which is not
        saved in the checkpoint). Currently AllenAct only supports using early stopping
        criterion when **not** using distributed training.
    num_mini_batch : See docs for `TrainingSettings`.
    update_repeats : See docs for `TrainingSettings`.
    max_grad_norm : See docs for `TrainingSettings`.
    num_steps : See docs for `TrainingSettings`.
    gamma : See docs for `TrainingSettings`.
    use_gae : See docs for `TrainingSettings`.
    gae_lambda : See docs for `TrainingSettings`.
    advance_scene_rollout_period: See docs for `TrainingSettings`.
    save_interval : See docs for `TrainingSettings`.
    metric_accumulate_interval : See docs for `TrainingSettings`.
    """

    def __init__(
        self,
        *,  # Disables positional arguments. Please provide arguments as keyword arguments.
        loss_names: List[str],
        max_stage_steps: Union[int, Callable],
        loss_weights: Optional[Sequence[float]] = None,
        loss_update_repeats: Optional[Sequence[int]] = None,
        teacher_forcing: Optional[LinearDecay] = None,
        offpolicy_component: Optional[OffPolicyPipelineComponent] = None,
        early_stopping_criterion: Optional[EarlyStoppingCriterion] = None,
        num_mini_batch: Optional[int] = None,
        update_repeats: Optional[int] = None,
        max_grad_norm: Optional[float] = None,
        num_steps: Optional[int] = None,
        gamma: Optional[float] = None,
        use_gae: Optional[bool] = None,
        gae_lambda: Optional[float] = None,
        advance_scene_rollout_period: Optional[int] = None,
        save_interval: Optional[int] = None,
        metric_accumulate_interval: Optional[int] = None,
    ):
        all_vars = prepare_locals_for_super(locals())

<<<<<<< HEAD
        self.loss_weights = loss_weights
        self.loss_update_repeats = loss_update_repeats

        assert loss_weights is None or len(loss_weights) == len(loss_names)
        assert loss_update_repeats is None or len(loss_update_repeats) == len(
            loss_names
        )

        self.teacher_forcing = teacher_forcing
        self.offpolicy_component = offpolicy_component
        self.early_stopping_criterion = early_stopping_criterion
=======
        # Populate TrainingSettings members
        super().__init__(**all_vars)

        self.loss_names = all_vars.pop("loss_names")
        self.max_stage_steps = all_vars.pop("max_stage_steps")

        self.loss_weights = all_vars.pop("loss_weights")
        self.teacher_forcing = all_vars.pop("teacher_forcing")
        self.offpolicy_component = all_vars.pop("offpolicy_component")
        self.early_stopping_criterion = all_vars.pop("early_stopping_criterion")
>>>>>>> 49ba0ff7

        self.steps_taken_in_stage: int = 0
        self.rollout_count = 0
        self.early_stopping_criterion_met = False

        self.named_losses: Optional[Dict[str, AbstractActorCriticLoss]] = None
        self._named_loss_weights: Optional[Dict[str, float]] = None
        self._named_loss_update_repeats: Optional[Dict[str, float]] = None

        self.offpolicy_memory = Memory()
        self.offpolicy_epochs: Optional[int] = None
        self.offpolicy_named_losses: Optional[Dict[str, AbstractOffPolicyLoss]] = None
        self._offpolicy_named_loss_weights: Optional[Dict[str, float]] = None
        self.offpolicy_steps_taken_in_stage: int = 0

    @property
    def is_complete(self):
        return (
            self.early_stopping_criterion_met
            or self.steps_taken_in_stage >= self.max_stage_steps
        )

    @property
    def named_loss_update_repeats(self):
        if self._named_loss_update_repeats is None:
            loss_update_repeats = (
                self.loss_update_repeats
                if self.loss_update_repeats is not None
                else [None] * len(self.loss_names)
            )
            self._named_loss_update_repeats = {
                name: weight
                for name, weight in zip(self.loss_names, loss_update_repeats)
            }
        return self._named_loss_update_repeats

    @property
    def named_loss_weights(self):
        if self._named_loss_weights is None:
            loss_weights = (
                self.loss_weights
                if self.loss_weights is not None
                else [1.0] * len(self.loss_names)
            )
            self._named_loss_weights = {
                name: weight for name, weight in zip(self.loss_names, loss_weights)
            }
        return self._named_loss_weights

    @property
    def offpolicy_named_loss_weights(self):
        if self._offpolicy_named_loss_weights is None:
            loss_weights = (
                self.offpolicy_component.loss_weights
                if self.offpolicy_component.loss_weights is not None
                else [1.0] * len(self.offpolicy_component.loss_names)
            )
            self._offpolicy_named_loss_weights = {
                name: weight
                for name, weight in zip(
                    self.offpolicy_component.loss_names, loss_weights
                )
            }
        return self._offpolicy_named_loss_weights


class TrainingPipeline(TrainingSettings):
    """Class defining the stages (and global training settings) in a training
    pipeline.

    The training pipeline can be used as an iterator to go through the pipeline
    stages in, for instance, a loop.

    # Attributes

    named_losses : Dictionary mapping a the name of a loss to either an instantiation
        of that loss or a `Builder` that, when called, will return that loss.
    pipeline_stages : A list of PipelineStages. Each of these define how the agent
        will be trained and are executed sequentially.
    optimizer_builder : Builder object to instantiate the optimizer to use during training.
    num_mini_batch : See docs for `TrainingSettings`.
    update_repeats : See docs for `TrainingSettings`.
    max_grad_norm : See docs for `TrainingSettings`.
    num_steps : See docs for `TrainingSettings`.
    gamma : See docs for `TrainingSettings`.
    use_gae : See docs for `TrainingSettings`.
    gae_lambda : See docs for `TrainingSettings`.
    advance_scene_rollout_period: See docs for `TrainingSettings`.
    save_interval : See docs for `TrainingSettings`.
    metric_accumulate_interval : See docs for `TrainingSettings`.
    should_log: `True` if metrics accumulated during training should be logged to the console as well
        as to a tensorboard file.
    lr_scheduler_builder : Optional builder object to instantiate the learning rate scheduler used
        through the pipeline.
    """

    # noinspection PyUnresolvedReferences
    def __init__(
        self,
        named_losses: Dict[str, Union[Loss, Builder[Loss]]],
        pipeline_stages: List[PipelineStage],
        optimizer_builder: Builder[optim.Optimizer],  # type: ignore
        num_mini_batch: int,
        update_repeats: Optional[int],
        max_grad_norm: float,
        num_steps: int,
        gamma: float,
        use_gae: bool,
        gae_lambda: float,
        advance_scene_rollout_period: Optional[int],
        save_interval: Optional[int],
        metric_accumulate_interval: int,
        should_log: bool = True,
        lr_scheduler_builder: Optional[Builder[optim.lr_scheduler._LRScheduler]] = None,  # type: ignore
    ):
        """Initializer.

        See class docstring for parameter definitions.
        """
        all_vars = prepare_locals_for_super(locals())

        # Populate TrainingSettings members
        super().__init__(**all_vars)

        self.optimizer_builder = optimizer_builder
        self.lr_scheduler_builder = lr_scheduler_builder

<<<<<<< HEAD
        self._update_repeats = update_repeats
        if update_repeats is not None:
            assert all(ps.loss_update_repeats is None for ps in pipeline_stages), (
                "if `update_repeats` is not `None` then"
                " all pipeline stages must have their `loss_update_repeats` parameter equal to `None`."
            )
        else:
            assert all(ps.loss_update_repeats is not None for ps in pipeline_stages), (
                "if `update_repeats` is `None` then"
                " all pipeline stages must have their `loss_update_repeats` parameter not equal to `None`."
            )

        self.max_grad_norm = max_grad_norm
        self.num_steps = num_steps
=======
>>>>>>> 49ba0ff7
        self.named_losses = named_losses
        self.should_log = should_log

        self.pipeline_stages = pipeline_stages
        if len(self.pipeline_stages) > len(set(id(ps) for ps in pipeline_stages)):
            raise RuntimeError(
                "Duplicate `PipelineStage` object instances found in the pipeline stages input"
                " to `TrainingPipeline`. `PipelineStage` objects are not immutable, if you'd"
                " like to have multiple pipeline stages of the same type, please instantiate"
                " multiple separate instances."
            )

        self._current_stage: Optional[PipelineStage] = None
        for sit, stage in enumerate(self.pipeline_stages):
            # Forward all global `TrainingSettings` to all `PipelineStage`s unless overridden:
            for var in _TRAINING_SETTINGS_NAMES:
                if getattr(stage, var) is None:
                    setattr(stage, var, getattr(self, var))

            assert (
                stage.num_steps <= self.num_steps
            ), f"Stage {sit} has `num_steps` {stage.num_steps} > {self.num_steps} in pipeline."

        self.rollout_count = 0
        self.off_policy_epochs = None

        self._refresh_current_stage(force_stage_search_from_start=True)

    @property
    def update_repeats(self) -> int:
        if self._update_repeats is None:
            return max(self.current_stage.loss_update_repeats)
        else:
            return self._update_repeats

    @property
    def total_steps(self) -> int:
        return sum(ps.steps_taken_in_stage for ps in self.pipeline_stages)

    @property
    def total_offpolicy_steps(self) -> int:
        return sum(ps.offpolicy_steps_taken_in_stage for ps in self.pipeline_stages)

    def _refresh_current_stage(
        self, force_stage_search_from_start: bool = False
    ) -> Optional[PipelineStage]:
        if force_stage_search_from_start:
            self._current_stage = None

        if self._current_stage is None or self._current_stage.is_complete:
            if self._current_stage is None:
                start_index = 0
            else:
                start_index = self.pipeline_stages.index(self._current_stage) + 1

            self._current_stage = None
            for ps in self.pipeline_stages[start_index:]:
                if not ps.is_complete:
                    self._current_stage = ps
                    break
        return self._current_stage

    @property
    def current_stage(self) -> Optional[PipelineStage]:
        return self._current_stage

    @property
    def current_stage_index(self) -> Optional[int]:
        if self.current_stage is None:
            return None
        return self.pipeline_stages.index(self.current_stage)

    def before_rollout(self, train_metrics: Optional[ScalarMeanTracker] = None) -> bool:
        if (
            train_metrics is not None
            and self.current_stage.early_stopping_criterion is not None
        ):
            self.current_stage.early_stopping_criterion_met = self.current_stage.early_stopping_criterion(
                stage_steps=self.current_stage.steps_taken_in_stage,
                total_steps=self.total_steps,
                training_metrics=train_metrics,
            )
        if self.current_stage.early_stopping_criterion_met:
            get_logger().debug(
                f"Early stopping criterion met after {self.total_steps} total steps "
                f"({self.current_stage.steps_taken_in_stage} in current stage, stage index {self.current_stage_index})."
            )
        return self.current_stage is not self._refresh_current_stage(
            force_stage_search_from_start=False
        )

    def restart_pipeline(self):
        for ps in self.pipeline_stages:
            ps.steps_taken_in_stage = 0
            ps.early_stopping_criterion_met = False
        self._current_stage = None
        self._refresh_current_stage(force_stage_search_from_start=True)

    def state_dict(self):
        return dict(
            stage_info_list=[
                {
                    "early_stopping_criterion_met": ps.early_stopping_criterion_met,
                    "steps_taken_in_stage": ps.steps_taken_in_stage,
                    "offpolicy_steps_taken_in_stage": ps.offpolicy_steps_taken_in_stage,
                }
                for ps in self.pipeline_stages
            ],
            rollout_count=self.rollout_count,
            off_policy_epochs=self.off_policy_epochs,
        )

    def load_state_dict(self, state_dict: Dict[str, Any]):
        for ps, stage_info in zip(self.pipeline_stages, state_dict["stage_info_list"]):
            ps.early_stopping_criterion_met = stage_info["early_stopping_criterion_met"]
            ps.steps_taken_in_stage = stage_info["steps_taken_in_stage"]
            ps.offpolicy_steps_taken_in_stage = stage_info.get(
                "offpolicy_steps_taken_in_stage", 0
            )

        self.rollout_count = state_dict["rollout_count"]
        self.off_policy_epochs = state_dict.get("off_policy_epochs", 0)

        self._refresh_current_stage(force_stage_search_from_start=True)

    @property
    def current_stage_losses(self) -> Dict[str, AbstractActorCriticLoss]:
        if self.current_stage.named_losses is None:
            for loss_name in self.current_stage.loss_names:
                if isinstance(self.named_losses[loss_name], Builder):
                    self.named_losses[loss_name] = cast(
                        Builder["AbstractActorCriticLoss"],
                        self.named_losses[loss_name],
                    )()

            self.current_stage.named_losses = {
                loss_name: cast(AbstractActorCriticLoss, self.named_losses[loss_name])
                for loss_name in self.current_stage.loss_names
            }

        return self.current_stage.named_losses

    @property
    def current_stage_offpolicy_losses(self) -> Dict[str, AbstractOffPolicyLoss]:
        if self.current_stage.offpolicy_named_losses is None:
            for loss_name in self.current_stage.offpolicy_component.loss_names:
                if isinstance(self.named_losses[loss_name], Builder):
                    self.named_losses[loss_name] = cast(
                        Builder["AbstractOffPolicyLoss"], self.named_losses[loss_name],
                    )()

            self.current_stage.offpolicy_named_losses = {
                loss_name: cast(AbstractOffPolicyLoss, self.named_losses[loss_name])
                for loss_name in self.current_stage.offpolicy_component.loss_names
            }

        return self.current_stage.offpolicy_named_losses<|MERGE_RESOLUTION|>--- conflicted
+++ resolved
@@ -572,32 +572,28 @@
         save_interval: Optional[int] = None,
         metric_accumulate_interval: Optional[int] = None,
     ):
-        all_vars = prepare_locals_for_super(locals())
-
-<<<<<<< HEAD
+        self._update_repeats: Optional[int] = None
+
+        # Populate TrainingSettings members
+        super().__init__(**prepare_locals_for_super(locals()))
+
+        self.loss_names = loss_names
+        self.max_stage_steps = max_stage_steps
+
         self.loss_weights = loss_weights
         self.loss_update_repeats = loss_update_repeats
 
-        assert loss_weights is None or len(loss_weights) == len(loss_names)
-        assert loss_update_repeats is None or len(loss_update_repeats) == len(
-            loss_names
+        assert self.loss_weights is None or len(self.loss_weights) == len(
+            self.loss_names
+        )
+        assert self.loss_update_repeats is None or (
+            len(self.loss_update_repeats) == len(self.loss_names)
+            and self._update_repeats is None
         )
 
         self.teacher_forcing = teacher_forcing
         self.offpolicy_component = offpolicy_component
         self.early_stopping_criterion = early_stopping_criterion
-=======
-        # Populate TrainingSettings members
-        super().__init__(**all_vars)
-
-        self.loss_names = all_vars.pop("loss_names")
-        self.max_stage_steps = all_vars.pop("max_stage_steps")
-
-        self.loss_weights = all_vars.pop("loss_weights")
-        self.teacher_forcing = all_vars.pop("teacher_forcing")
-        self.offpolicy_component = all_vars.pop("offpolicy_component")
-        self.early_stopping_criterion = all_vars.pop("early_stopping_criterion")
->>>>>>> 49ba0ff7
 
         self.steps_taken_in_stage: int = 0
         self.rollout_count = 0
@@ -612,6 +608,17 @@
         self.offpolicy_named_losses: Optional[Dict[str, AbstractOffPolicyLoss]] = None
         self._offpolicy_named_loss_weights: Optional[Dict[str, float]] = None
         self.offpolicy_steps_taken_in_stage: int = 0
+
+    @property
+    def update_repeats(self) -> int:
+        if self._update_repeats is None:
+            return max(self.loss_update_repeats)
+        else:
+            return self._update_repeats
+
+    @update_repeats.setter
+    def update_repeats(self, val: Optional[int]):
+        self._update_repeats = val
 
     @property
     def is_complete(self):
@@ -725,23 +732,6 @@
         self.optimizer_builder = optimizer_builder
         self.lr_scheduler_builder = lr_scheduler_builder
 
-<<<<<<< HEAD
-        self._update_repeats = update_repeats
-        if update_repeats is not None:
-            assert all(ps.loss_update_repeats is None for ps in pipeline_stages), (
-                "if `update_repeats` is not `None` then"
-                " all pipeline stages must have their `loss_update_repeats` parameter equal to `None`."
-            )
-        else:
-            assert all(ps.loss_update_repeats is not None for ps in pipeline_stages), (
-                "if `update_repeats` is `None` then"
-                " all pipeline stages must have their `loss_update_repeats` parameter not equal to `None`."
-            )
-
-        self.max_grad_norm = max_grad_norm
-        self.num_steps = num_steps
-=======
->>>>>>> 49ba0ff7
         self.named_losses = named_losses
         self.should_log = should_log
 
@@ -769,13 +759,6 @@
         self.off_policy_epochs = None
 
         self._refresh_current_stage(force_stage_search_from_start=True)
-
-    @property
-    def update_repeats(self) -> int:
-        if self._update_repeats is None:
-            return max(self.current_stage.loss_update_repeats)
-        else:
-            return self._update_repeats
 
     @property
     def total_steps(self) -> int:
