"""Defines the reinforcement learning `OnPolicyRLEngine`."""
import datetime
import itertools
import logging
import os
import queue
import random
import time
import traceback
from collections import defaultdict
from multiprocessing.context import BaseContext
from typing import (
    Optional,
    Any,
    Dict,
    Union,
    List,
    Sequence,
    cast,
    Iterator,
    Callable,
)
from functools import partial

import torch
import torch.distributed as dist  # type: ignore
import torch.distributions  # type: ignore
import torch.multiprocessing as mp  # type: ignore
import torch.nn as nn
import torch.optim as optim

from allenact.utils.model_utils import md5_hash_of_state_dict

try:
    # noinspection PyProtectedMember
    from torch.optim.lr_scheduler import _LRScheduler
except (ImportError, ModuleNotFoundError):
    raise ImportError("`_LRScheduler` was not found in `torch.optim.lr_scheduler`")

from allenact.algorithms.onpolicy_sync.losses.abstract_loss import (
    AbstractActorCriticLoss,
)
from allenact.algorithms.onpolicy_sync.policy import ActorCriticModel
from allenact.algorithms.onpolicy_sync.storage import RolloutStorage
from allenact.algorithms.onpolicy_sync.vector_sampled_tasks import (
    VectorSampledTasks,
    COMPLETE_TASK_METRICS_KEY,
    SingleProcessVectorSampledTasks,
)
from allenact.base_abstractions.experiment_config import ExperimentConfig, MachineParams
from allenact.base_abstractions.misc import RLStepResult
from allenact.base_abstractions.distributions import TeacherForcingDistr
from allenact.utils import spaces_utils as su
from allenact.utils.experiment_utils import (
    set_seed,
    TrainingPipeline,
    LoggingPackage,
    Builder,
    PipelineStage,
    set_deterministic_cudnn,
    ScalarMeanTracker,
)
from allenact.utils.system import get_logger
from allenact.utils.tensor_utils import (
    batch_observations,
    to_device_recursively,
    detach_recursively,
)
from allenact.utils.viz_utils import VizSuite

TRAIN_MODE_STR = "train"
VALID_MODE_STR = "valid"
TEST_MODE_STR = "test"


class OnPolicyRLEngine(object):
    """The reinforcement learning primary controller.

    This `OnPolicyRLEngine` class handles all training, validation, and
    testing as well as logging and checkpointing. You are not expected
    to instantiate this class yourself, instead you should define an
    experiment which will then be used to instantiate an
    `OnPolicyRLEngine` and perform any desired tasks.
    """

    def __init__(
        self,
        experiment_name: str,
        config: ExperimentConfig,
        results_queue: mp.Queue,  # to output aggregated results
        checkpoints_queue: Optional[
            mp.Queue
        ],  # to write/read (trainer/evaluator) ready checkpoints
        checkpoints_dir: str,
        mode: str = "train",
        seed: Optional[int] = None,
        deterministic_cudnn: bool = False,
        mp_ctx: Optional[BaseContext] = None,
        worker_id: int = 0,
        num_workers: int = 1,
        device: Union[str, torch.device, int] = "cpu",
        distributed_port: int = 0,
        deterministic_agents: bool = False,
        max_sampler_processes_per_worker: Optional[int] = None,
        initial_model_state_dict: Optional[Union[Dict[str, Any], int]] = None,
        **kwargs,
    ):
        """Initializer.

        # Parameters

        config : The ExperimentConfig defining the experiment to run.
        output_dir : Root directory at which checkpoints and logs should be saved.
        seed : Seed used to encourage deterministic behavior (it is difficult to ensure
            completely deterministic behavior due to CUDA issues and nondeterminism
            in environments).
        mode : "train", "valid", or "test".
        deterministic_cudnn : Whether or not to use deterministic cudnn. If `True` this may lower
            training performance this is necessary (but not sufficient) if you desire
            deterministic behavior.
        extra_tag : An additional label to add to the experiment when saving tensorboard logs.
        """
        self.config = config
        self.results_queue = results_queue
        self.checkpoints_queue = checkpoints_queue
        self.mp_ctx = mp_ctx
        self.checkpoints_dir = checkpoints_dir
        self.worker_id = worker_id
        self.num_workers = num_workers
        self.device = torch.device("cpu") if device == -1 else torch.device(device)  # type: ignore
        self.distributed_port = distributed_port

        self.mode = mode.lower().strip()
        assert self.mode in [
            TRAIN_MODE_STR,
            VALID_MODE_STR,
            TEST_MODE_STR,
        ], 'Only "train", "valid", "test" modes supported'

        self.deterministic_cudnn = deterministic_cudnn
        if self.deterministic_cudnn:
            set_deterministic_cudnn()

        self.seed = seed
        set_seed(self.seed)

        self.experiment_name = experiment_name

        assert (
            max_sampler_processes_per_worker is None
            or max_sampler_processes_per_worker >= 1
        ), "`max_sampler_processes_per_worker` must be either `None` or a positive integer."
        self.max_sampler_processes_per_worker = max_sampler_processes_per_worker

        machine_params = config.machine_params(self.mode)
        self.machine_params: MachineParams
        if isinstance(machine_params, MachineParams):
            self.machine_params = machine_params
        else:
            self.machine_params = MachineParams(**machine_params)

        self.num_samplers_per_worker = self.machine_params.nprocesses
        self.num_samplers = self.num_samplers_per_worker[self.worker_id]

        self._vector_tasks: Optional[
            Union[VectorSampledTasks, SingleProcessVectorSampledTasks]
        ] = None

        self.sensor_preprocessor_graph = None
        self.actor_critic: Optional[ActorCriticModel] = None
        if self.num_samplers > 0:
            create_model_kwargs = {}
            if self.machine_params.sensor_preprocessor_graph is not None:
                self.sensor_preprocessor_graph = self.machine_params.sensor_preprocessor_graph.to(
                    self.device
                )
                create_model_kwargs[
                    "sensor_preprocessor_graph"
                ] = self.sensor_preprocessor_graph

            set_seed(self.seed)
            self.actor_critic = cast(
                ActorCriticModel, self.config.create_model(**create_model_kwargs),
            ).to(self.device)

        if initial_model_state_dict is not None:
            if isinstance(initial_model_state_dict, int):
                assert (
                    md5_hash_of_state_dict(self.actor_critic.state_dict())
                    == initial_model_state_dict
                ), (
                    f"Could not reproduce the correct model state dict on worker {self.worker_id} despite seeding."
                    f" Please ensure that your model's initialization is reproducable when `set_seed(...)`"
                    f"] has been called with a fixed seed before initialization."
                )
            else:
                self.actor_critic.load_state_dict(state_dict=initial_model_state_dict)
        else:
            assert mode != TRAIN_MODE_STR or self.num_workers == 1, (
                "When training with multiple workers you must pass a,"
                " non-`None` value for the `initial_model_state_dict` argument."
            )

        if get_logger().level == logging.DEBUG:
            model_hash = md5_hash_of_state_dict(self.actor_critic.state_dict())
            get_logger().debug(
                f"WORKER ({self.mode}): {self.worker_id}, model weights hash: {model_hash}"
            )

        self.is_distributed = False
        self.store: Optional[torch.distributed.TCPStore] = None  # type:ignore
        if self.num_workers > 1:
            self.store = torch.distributed.TCPStore(  # type:ignore
                "127.0.0.1",
                self.distributed_port,
                self.num_workers,
                self.worker_id == 0,
            )
            cpu_device = self.device == torch.device("cpu")  # type:ignore

            dist.init_process_group(  # type:ignore
                backend="gloo" if cpu_device or self.mode == TEST_MODE_STR else "nccl",
                store=self.store,
                rank=self.worker_id,
                world_size=self.num_workers,
                # During testing we sometimes found that default timeout was too short
                # resulting in the run terminating surprisingly, we increase it here.
                timeout=datetime.timedelta(minutes=3000)
                if self.mode == TEST_MODE_STR
                else dist.default_pg_timeout,
            )
            self.is_distributed = True

        self.deterministic_agents = deterministic_agents

        self._is_closing: bool = False  # Useful for letting the RL runner know if this is closing
        self._is_closed: bool = False

        self.training_pipeline: Optional[TrainingPipeline] = None

        # Keeping track of metrics during training/inference
        self.single_process_metrics_queue: queue.Queue = queue.Queue()

    @property
    def vector_tasks(
        self,
    ) -> Union[VectorSampledTasks, SingleProcessVectorSampledTasks]:
        if self._vector_tasks is None and self.num_samplers > 0:
            if self.is_distributed:
                total_processes = sum(
                    self.num_samplers_per_worker
                )  # TODO this will break the fixed seed for multi-device test
            else:
                total_processes = self.num_samplers

            seeds = self.worker_seeds(
                total_processes,
                initial_seed=self.seed,  # do not update the RNG state (creation might happen after seed resetting)
            )

            # TODO: The `self.max_sampler_processes_per_worker == 1` case below would be
            #   great to have but it does not play nicely with us wanting to kill things
            #   using SIGTERM/SIGINT signals. Would be nice to figure out a solution to
            #   this at some point.
            # if self.max_sampler_processes_per_worker == 1:
            #     # No need to instantiate a new task sampler processes if we're
            #     # restricted to one sampler process for this worker.
            #     self._vector_tasks = SingleProcessVectorSampledTasks(
            #         make_sampler_fn=self.config.make_sampler_fn,
            #         sampler_fn_args_list=self.get_sampler_fn_args(seeds),
            #     )
            # else:
            self._vector_tasks = VectorSampledTasks(
                make_sampler_fn=self.config.make_sampler_fn,
                sampler_fn_args=self.get_sampler_fn_args(seeds),
                multiprocessing_start_method="forkserver"
                if self.mp_ctx is None
                else None,
                mp_ctx=self.mp_ctx,
                max_processes=self.max_sampler_processes_per_worker,
            )
        return self._vector_tasks

    @staticmethod
    def worker_seeds(nprocesses: int, initial_seed: Optional[int]) -> List[int]:
        """Create a collection of seeds for workers without modifying the RNG
        state."""
        rstate = None  # type:ignore
        if initial_seed is not None:
            rstate = random.getstate()
            random.seed(initial_seed)
        seeds = [random.randint(0, (2 ** 31) - 1) for _ in range(nprocesses)]
        if initial_seed is not None:
            random.setstate(rstate)
        return seeds

    def get_sampler_fn_args(self, seeds: Optional[List[int]] = None):
        sampler_devices = self.machine_params.sampler_devices

        if self.mode == TRAIN_MODE_STR:
            fn = self.config.train_task_sampler_args
        elif self.mode == VALID_MODE_STR:
            fn = self.config.valid_task_sampler_args
        elif self.mode == TEST_MODE_STR:
            fn = self.config.test_task_sampler_args
        else:
            raise NotImplementedError(
                "self.mode must be one of `train`, `valid` or `test`."
            )

        if self.is_distributed:
            total_processes = sum(self.num_samplers_per_worker)
            process_offset = sum(self.num_samplers_per_worker[: self.worker_id])
        else:
            total_processes = self.num_samplers
            process_offset = 0

        sampler_devices_as_ints: Optional[List[int]] = None
        if (
            self.is_distributed or self.mode == TEST_MODE_STR
        ) and self.device.index is not None:
            sampler_devices_as_ints = [self.device.index]
        elif sampler_devices is not None:
            sampler_devices_as_ints = [
                -1 if sd.index is None else sd.index for sd in sampler_devices
            ]

        return [
            fn(
                process_ind=process_offset + it,
                total_processes=total_processes,
                devices=sampler_devices_as_ints,
                seeds=seeds,
            )
            for it in range(self.num_samplers)
        ]

    def checkpoint_load(
        self, ckpt: Union[str, Dict[str, Any]]
    ) -> Dict[str, Union[Dict[str, Any], torch.Tensor, float, int, str, List]]:
        if isinstance(ckpt, str):
            get_logger().info(
                "{} worker {} loading checkpoint from {}".format(
                    self.mode, self.worker_id, ckpt
                )
            )
            # Map location CPU is almost always better than mapping to a CUDA device.
            ckpt = torch.load(os.path.abspath(ckpt), map_location="cpu")

        ckpt = cast(
            Dict[str, Union[Dict[str, Any], torch.Tensor, float, int, str, List]], ckpt,
        )

        self.actor_critic.load_state_dict(ckpt["model_state_dict"])  # type:ignore

        return ckpt

    # aggregates task metrics currently in queue
    def aggregate_task_metrics(
        self, logging_pkg: LoggingPackage, num_tasks: int = -1,
    ) -> LoggingPackage:
        done = num_tasks == 0
        num_empty_tasks_dequeued = 0
        while not done:
            try:
                # This queue is on this process so we should be able to let the timeout be small
                # TODO: This should be refactored so that single_process_metrics_queue is a list
                metrics_dict = self.single_process_metrics_queue.get(timeout=0.01)

                num_empty_tasks_dequeued += not logging_pkg.add_metrics_dict(
                    single_task_metrics_dict=metrics_dict
                )

                if num_tasks > 0:
                    num_tasks -= 1
                done = num_tasks == 0

            except queue.Empty:
                if num_tasks <= 0:
                    break
                else:
                    get_logger().error(
                        "Metrics out queue is empty after a short second wait."
                        " This should only happen if a positive number of `num_tasks` were"
                        " set during testing but the queue did not contain this number of entries."
                        " Please file an issue at https://github.com/allenai/allenact/issues."
                    )
                    break

        if num_empty_tasks_dequeued != 0:
            get_logger().warning(
                "Discarded {} empty task metrics".format(num_empty_tasks_dequeued)
            )

        return logging_pkg

    def _preprocess_observations(self, batched_observations):
        if self.sensor_preprocessor_graph is None:
            return batched_observations
        return self.sensor_preprocessor_graph.get_observations(batched_observations)

    def remove_paused(self, observations):
        paused, keep, running = [], [], []
        for it, obs in enumerate(observations):
            if obs is None:
                paused.append(it)
            else:
                keep.append(it)
                running.append(obs)

        for p in reversed(paused):
            self.vector_tasks.pause_at(p)

        # Group samplers along new dim:
        batch = batch_observations(running, device=self.device)

        return len(paused), keep, batch

    def initialize_rollouts(self, rollouts, visualizer: Optional[VizSuite] = None):
        observations = self.vector_tasks.get_observations()

        npaused, keep, batch = self.remove_paused(observations)
        if npaused > 0:
            rollouts.sampler_select(keep)
        rollouts.to(self.device)
        rollouts.insert_observations(
            self._preprocess_observations(batch) if len(keep) > 0 else batch
        )
        if visualizer is not None and len(keep) > 0:
            visualizer.collect(vector_task=self.vector_tasks, alive=keep)
        return npaused

    @property
    def num_active_samplers(self):
        return self.vector_tasks.num_unpaused_tasks

    def act(self, rollouts: RolloutStorage, dist_wrapper_class: Optional[type] = None):
        with torch.no_grad():
            step_observation = rollouts.pick_observation_step(rollouts.step)
            memory = rollouts.pick_memory_step(rollouts.step)
            prev_actions = rollouts.pick_prev_actions_step(rollouts.step)
            actor_critic_output, memory = self.actor_critic(
                step_observation,
                memory,
                prev_actions,
                rollouts.masks[rollouts.step : rollouts.step + 1],
            )

            distr = actor_critic_output.distributions
            if dist_wrapper_class is not None:
                distr = dist_wrapper_class(distr=distr, obs=step_observation)

            actions = distr.sample() if not self.deterministic_agents else distr.mode()

        return actions, actor_critic_output, memory, step_observation

    @staticmethod
    def _active_memory(memory, keep):
        return memory.sampler_select(keep) if memory is not None else memory

    def probe(self, dones: List[bool], npaused, period=100000):
        """Debugging util. When called from self.collect_rollout_step(...),
        calls render for the 0-th task sampler of the 0-th distributed worker
        for the first beginning episode spaced at least period steps from the
        beginning of the previous one.

        For valid, train, it currently renders all episodes for the 0-th task sampler of the
        0-th distributed worker. If this is not wanted, it must be hard-coded for now below.

        :param dones: dones list from self.collect_rollout_step(...)
        :param npaused: number of newly paused tasks returned by self.removed_paused(...)
        :param period: minimal spacing in sampled steps between the beginning of episodes to be shown.
        """
        sampler_id = 0
        done = dones[sampler_id]
        if self.mode != TRAIN_MODE_STR:
            setattr(
                self, "_probe_npaused", getattr(self, "_probe_npaused", 0) + npaused
            )
            if self._probe_npaused == self.num_samplers:  # type:ignore
                del self._probe_npaused  # type:ignore
                return
            period = 0
        if self.worker_id == 0:
            if done:
                if period > 0 and (
                    getattr(self, "_probe_steps", None) is None
                    or (
                        self._probe_steps < 0  # type:ignore
                        and (
                            self.training_pipeline.total_steps
                            + self._probe_steps  # type:ignore
                        )
                        >= period
                    )
                ):
                    self._probe_steps = self.training_pipeline.total_steps
            if period == 0 or (
                getattr(self, "_probe_steps", None) is not None
                and self._probe_steps >= 0
                and ((self.training_pipeline.total_steps - self._probe_steps) < period)
            ):
                if (
                    period == 0
                    or not done
                    or self._probe_steps == self.training_pipeline.total_steps
                ):
                    self.vector_tasks.call_at(sampler_id, "render", ["human"])
                else:
                    self._probe_steps = -self._probe_steps

    def collect_rollout_step(self, rollouts: RolloutStorage, visualizer=None) -> int:
        actions, actor_critic_output, memory, _ = self.act(rollouts=rollouts)

        # Flatten actions
        flat_actions = su.flatten(self.actor_critic.action_space, actions)

        assert len(flat_actions.shape) == 3, (
            "Distribution samples must include step and task sampler dimensions [step, sampler, ...]. The simplest way"
            "to accomplish this is to pass param tensors (like `logits` in a `CategoricalDistr`) with these dimensions"
            "to the Distribution."
        )

        # Convert flattened actions into list of actions and send them
        outputs: List[RLStepResult] = self.vector_tasks.step(
            su.action_list(self.actor_critic.action_space, flat_actions)
        )

        # Save after task completion metrics
        for step_result in outputs:
            if (
                step_result.info is not None
                and COMPLETE_TASK_METRICS_KEY in step_result.info
            ):
                self.single_process_metrics_queue.put(
                    step_result.info[COMPLETE_TASK_METRICS_KEY]
                )
                del step_result.info[COMPLETE_TASK_METRICS_KEY]

        rewards: Union[List, torch.Tensor]
        observations, rewards, dones, infos = [list(x) for x in zip(*outputs)]

        rewards = torch.tensor(
            rewards, dtype=torch.float, device=self.device,  # type:ignore
        )

        # We want rewards to have dimensions [sampler, reward]
        if len(rewards.shape) == 1:
            # Rewards are of shape [sampler,]
            rewards = rewards.unsqueeze(-1)
        elif len(rewards.shape) > 1:
            raise NotImplementedError()

        # If done then clean the history of observations.
        masks = (
            1.0
            - torch.tensor(
                dones, dtype=torch.float32, device=self.device,  # type:ignore
            )
        ).view(
            -1, 1
        )  # [sampler, 1]

        npaused, keep, batch = self.remove_paused(observations)

        # TODO self.probe(...) can be useful for debugging (we might want to control it from main?)
        # self.probe(dones, npaused)

        if npaused > 0:
            rollouts.sampler_select(keep)

        rollouts.insert(
            observations=self._preprocess_observations(batch)
            if len(keep) > 0
            else batch,
            memory=self._active_memory(memory, keep),
            actions=flat_actions[0, keep],
            action_log_probs=actor_critic_output.distributions.log_prob(actions)[
                0, keep
            ],
            value_preds=actor_critic_output.values[0, keep],
            rewards=rewards[keep],
            masks=masks[keep],
        )

        # TODO we always miss tensors for the last action in the last episode of each worker
        if visualizer is not None:
            if len(keep) > 0:
                visualizer.collect(
                    rollout=rollouts,
                    vector_task=self.vector_tasks,
                    alive=keep,
                    actor_critic=actor_critic_output,
                )
            else:
                visualizer.collect(actor_critic=actor_critic_output)

        return npaused

    def close(self, verbose=True):
        self._is_closing = True

        if "_is_closed" in self.__dict__ and self._is_closed:
            return

        def logif(s: Union[str, Exception]):
            if verbose:
                if isinstance(s, str):
                    get_logger().info(s)
                elif isinstance(s, Exception):
                    get_logger().error(traceback.format_exc())
                else:
                    raise NotImplementedError()

        if "_vector_tasks" in self.__dict__ and self._vector_tasks is not None:
            try:
                logif(
                    "{} worker {} Closing OnPolicyRLEngine.vector_tasks.".format(
                        self.mode, self.worker_id
                    )
                )
                self._vector_tasks.close()
                logif("{} worker {} Closed.".format(self.mode, self.worker_id))
            except Exception as e:
                logif(
                    "{} worker {} Exception raised when closing OnPolicyRLEngine.vector_tasks:".format(
                        self.mode, self.worker_id
                    )
                )
                logif(e)

        self._is_closed = True
        self._is_closing = False

    def __del__(self):
        self.close(verbose=False)

    def __enter__(self):
        return self

    def __exit__(self, exc_type, exc_val, exc_tb):
        self.close(verbose=False)


class OnPolicyTrainer(OnPolicyRLEngine):
    def __init__(
        self,
        experiment_name: str,
        config: ExperimentConfig,
        results_queue: mp.Queue,
        checkpoints_queue: Optional[mp.Queue],
        checkpoints_dir: str = "",
        seed: Optional[int] = None,
        deterministic_cudnn: bool = False,
        mp_ctx: Optional[BaseContext] = None,
        worker_id: int = 0,
        num_workers: int = 1,
        device: Union[str, torch.device, int] = "cpu",
        distributed_port: int = 0,
        deterministic_agents: bool = False,
        distributed_preemption_threshold: float = 0.7,
        max_sampler_processes_per_worker: Optional[int] = None,
        **kwargs,
    ):
        kwargs["mode"] = TRAIN_MODE_STR
        super().__init__(
            experiment_name=experiment_name,
            config=config,
            results_queue=results_queue,
            checkpoints_queue=checkpoints_queue,
            checkpoints_dir=checkpoints_dir,
            seed=seed,
            deterministic_cudnn=deterministic_cudnn,
            mp_ctx=mp_ctx,
            worker_id=worker_id,
            num_workers=num_workers,
            device=device,
            distributed_port=distributed_port,
            deterministic_agents=deterministic_agents,
            max_sampler_processes_per_worker=max_sampler_processes_per_worker,
            **kwargs,
        )

        self.actor_critic.train()

        self.training_pipeline: TrainingPipeline = config.training_pipeline()

        if self.num_workers != 1:
            # Ensure that we're only using early stopping criterions in the non-distributed setting.
            if any(
                stage.early_stopping_criterion is not None
                for stage in self.training_pipeline.pipeline_stages
            ):
                raise NotImplementedError(
                    "Early stopping criterions are currently only allowed when using a single training worker, i.e."
                    " no distributed (multi-GPU) training. If this is a feature you'd like please create an issue"
                    " at https://github.com/allenai/allenact/issues or (even better) create a pull request with this "
                    " feature and we'll be happy to review it."
                )

        self.optimizer: optim.optimizer.Optimizer = self.training_pipeline.optimizer_builder(
            params=[p for p in self.actor_critic.parameters() if p.requires_grad]
        )

        # noinspection PyProtectedMember
        self.lr_scheduler: Optional[optim.lr_scheduler._LRScheduler] = None
        if self.training_pipeline.lr_scheduler_builder is not None:
            self.lr_scheduler = self.training_pipeline.lr_scheduler_builder(
                optimizer=self.optimizer
            )

        if self.is_distributed:
            # Tracks how many workers have finished their rollout
            self.num_workers_done = torch.distributed.PrefixStore(  # type:ignore
                "num_workers_done", self.store
            )
            # Tracks the number of steps taken by each worker in current rollout
            self.num_workers_steps = torch.distributed.PrefixStore(  # type:ignore
                "num_workers_steps", self.store
            )
            self.distributed_preemption_threshold = distributed_preemption_threshold
            # Flag for finished worker in current epoch
            self.offpolicy_epoch_done = torch.distributed.PrefixStore(  # type:ignore
                "offpolicy_epoch_done", self.store
            )
        else:
            self.num_workers_done = None
            self.num_workers_steps = None
            self.distributed_preemption_threshold = 1.0
            self.offpolicy_epoch_done = None

        # Keeping track of training state
        self.tracking_info: Dict[str, List] = defaultdict(lambda: [])
        self.former_steps: Optional[int] = None
        self.last_log: Optional[int] = None
        self.last_save: Optional[int] = None
        # The `self._last_aggregated_train_task_metrics` attribute defined
        # below is used for early stopping criterion computations
        self._last_aggregated_train_task_metrics: ScalarMeanTracker = ScalarMeanTracker()

    def advance_seed(
        self, seed: Optional[int], return_same_seed_per_worker=False
    ) -> Optional[int]:
        if seed is None:
            return seed
        seed = (seed ^ (self.training_pipeline.total_steps + 1)) % (
            2 ** 31 - 1
        )  # same seed for all workers

        if (not return_same_seed_per_worker) and (
            self.mode == TRAIN_MODE_STR or self.mode == TEST_MODE_STR
        ):
            return self.worker_seeds(self.num_workers, seed)[
                self.worker_id
            ]  # doesn't modify the current rng state
        else:
            return self.worker_seeds(1, seed)[0]  # doesn't modify the current rng state

    def deterministic_seeds(self) -> None:
        if self.seed is not None:
            set_seed(self.advance_seed(self.seed))  # known state for all workers
            seeds = self.worker_seeds(
                self.num_samplers, None
            )  # use latest seed for workers and update rng state
            self.vector_tasks.set_seeds(seeds)

    def checkpoint_save(self) -> str:
        model_path = os.path.join(
            self.checkpoints_dir,
            "exp_{}__stage_{:02d}__steps_{:012d}.pt".format(
                self.experiment_name,
                self.training_pipeline.current_stage_index,
                self.training_pipeline.total_steps,
            ),
        )

        save_dict = {
            "model_state_dict": self.actor_critic.state_dict(),  # type:ignore
            "total_steps": self.training_pipeline.total_steps,  # Total steps including current stage
            "optimizer_state_dict": self.optimizer.state_dict(),  # type: ignore
            "training_pipeline_state_dict": self.training_pipeline.state_dict(),
            "trainer_seed": self.seed,
        }

        if self.lr_scheduler is not None:
            save_dict["scheduler_state"] = cast(
                _LRScheduler, self.lr_scheduler
            ).state_dict()

        torch.save(save_dict, model_path)
        return model_path

    def checkpoint_load(
        self, ckpt: Union[str, Dict[str, Any]], restart_pipeline: bool = False
    ) -> Dict[str, Union[Dict[str, Any], torch.Tensor, float, int, str, List]]:
        ckpt = super().checkpoint_load(ckpt)

        self.training_pipeline.load_state_dict(
            cast(Dict[str, Any], ckpt["training_pipeline_state_dict"])
        )
        if restart_pipeline:
            self.training_pipeline.restart_pipeline()
        else:
            self.seed = cast(int, ckpt["trainer_seed"])
            self.optimizer.load_state_dict(ckpt["optimizer_state_dict"])  # type: ignore
            if self.lr_scheduler is not None:
                self.lr_scheduler.load_state_dict(ckpt["scheduler_state"])  # type: ignore

        self.deterministic_seeds()

        return ckpt

    def _get_loss(self, loss_name) -> AbstractActorCriticLoss:
        assert (
            loss_name in self.training_pipeline.named_losses
        ), "undefined referenced loss {}".format(loss_name)
        if isinstance(self.training_pipeline.named_losses[loss_name], Builder):
            return cast(
                Builder[AbstractActorCriticLoss],
                self.training_pipeline.named_losses[loss_name],
            )()
        else:
            return cast(
                AbstractActorCriticLoss, self.training_pipeline.named_losses[loss_name]
            )

    def _load_losses(self, stage: PipelineStage):
        stage_losses: Dict[str, AbstractActorCriticLoss] = {}
        for loss_name in stage.loss_names:
            stage_losses[loss_name] = self._get_loss(loss_name)

        loss_weights_list = (
            stage.loss_weights
            if stage.loss_weights is not None
            else [1.0] * len(stage.loss_names)
        )
        stage_loss_weights = {
            name: weight for name, weight in zip(stage.loss_names, loss_weights_list)
        }

        return stage_losses, stage_loss_weights

    def _stage_value(self, stage: PipelineStage, field: str, allow_none: bool = False):
        if hasattr(stage, field) and getattr(stage, field) is not None:
            return getattr(stage, field)

        if (
            hasattr(self.training_pipeline, field)
            and getattr(self.training_pipeline, field) is not None
        ):
            return getattr(self.training_pipeline, field)

        if (
            hasattr(self.machine_params, field)
            and getattr(self.machine_params, field) is not None
        ):
            return getattr(self.machine_params, field)

        if allow_none:
            return None
        else:
            raise RuntimeError("missing value for {}".format(field))

    @property
    def step_count(self):
        return self.training_pipeline.current_stage.steps_taken_in_stage

    @step_count.setter
    def step_count(self, val: int):
        self.training_pipeline.current_stage.steps_taken_in_stage = val

    @property
    def log_interval(self):
        return self.training_pipeline.metric_accumulate_interval

    @property
    def approx_steps(self):
        if self.is_distributed:
            # the actual number of steps gets synchronized after each rollout
            return (
                self.step_count - self.former_steps
            ) * self.num_workers + self.former_steps
        else:
            return self.step_count  # this is actually accurate

    def act(self, rollouts: RolloutStorage, dist_wrapper_class: Optional[type] = None):
        if self.training_pipeline.current_stage.teacher_forcing is not None:
            assert dist_wrapper_class is None
            dist_wrapper_class = partial(
                TeacherForcingDistr,
                action_space=self.actor_critic.action_space,
                num_active_samplers=self.num_active_samplers,
                approx_steps=self.approx_steps,
                teacher_forcing=self.training_pipeline.current_stage.teacher_forcing,
                tracking_info=self.tracking_info,
            )

        actions, actor_critic_output, memory, step_observation = super().act(
            rollouts=rollouts, dist_wrapper_class=dist_wrapper_class
        )

        self.step_count += self.num_active_samplers

        return actions, actor_critic_output, memory, step_observation

    def update(self, rollouts: RolloutStorage):
        advantages = rollouts.returns[:-1] - rollouts.value_preds[:-1]

        for e in range(self.training_pipeline.update_repeats):
            data_generator = rollouts.recurrent_generator(
                advantages, self.training_pipeline.num_mini_batch
            )

            for bit, batch in enumerate(data_generator):
                # masks is always [steps, samplers, 1]:
                num_rollout_steps, num_samplers = batch["masks"].shape[:2]
                bsize = num_rollout_steps * num_samplers

                actor_critic_output, memory = self.actor_critic(
                    observations=batch["observations"],
                    memory=batch["memory"],
                    prev_actions=batch["prev_actions"],
                    masks=batch["masks"],
                )

                info: Dict[str, float] = {}

                total_loss: Optional[torch.Tensor] = None
                for loss_name in self.training_pipeline.current_stage_losses:
                    loss, loss_weight = (
                        self.training_pipeline.current_stage_losses[loss_name],
                        self.training_pipeline.current_stage_loss_weights[loss_name],
                    )

                    current_loss, current_info = loss.loss(
                        step_count=self.step_count,
                        batch=batch,
                        actor_critic_output=actor_critic_output,
                    )
                    if total_loss is None:
                        total_loss = loss_weight * current_loss
                    else:
                        total_loss = total_loss + loss_weight * current_loss

                    for key in current_info:
                        info[loss_name + "/" + key] = current_info[key]

                assert (
                    total_loss is not None
                ), "No losses specified for training in stage {}".format(
                    self.training_pipeline.current_stage_index
                )

                info["total_loss"] = total_loss.item()
                self.tracking_info["losses"].append(("losses", info, bsize))
                self.tracking_info["lr"].append(
                    ("lr", {"lr": self.optimizer.param_groups[0]["lr"]}, bsize)
                )

                self.backprop_step(total_loss)

        # # TODO Unit test to ensure correctness of distributed infrastructure
        # state_dict = self.actor_critic.state_dict()
        # keys = sorted(list(state_dict.keys()))
        # get_logger().debug(
        #     "worker {} param 0 {} param -1 {}".format(
        #         self.worker_id,
        #         state_dict[keys[0]].flatten()[0],
        #         state_dict[keys[-1]].flatten()[-1],
        #     )
        # )

    def make_offpolicy_iterator(
        self, data_iterator_builder: Callable[..., Iterator],
    ):
        stage = self.training_pipeline.current_stage

        if self.num_workers == 1:
            rollouts_per_worker: Sequence[int] = [self.num_samplers]
        else:
            rollouts_per_worker = self.num_samplers_per_worker

        # common seed for all workers (in case we wish to shuffle the full dataset before iterating on one partition)
        seed = self.advance_seed(self.seed, return_same_seed_per_worker=True)

        kwargs = stage.offpolicy_component.data_iterator_kwargs_generator(
            self.worker_id, rollouts_per_worker, seed
        )

        offpolicy_iterator = data_iterator_builder(**kwargs)

        stage.offpolicy_memory.clear()
        if stage.offpolicy_epochs is None:
            stage.offpolicy_epochs = 0
        else:
            stage.offpolicy_epochs += 1

        if self.is_distributed:
            self.offpolicy_epoch_done.set("offpolicy_epoch_done", str(0))
            dist.barrier()  # sync

        return offpolicy_iterator

    def backprop_step(self, total_loss):
        self.optimizer.zero_grad()  # type: ignore
        if isinstance(total_loss, torch.Tensor):
            total_loss.backward()

        if self.is_distributed:
            # From https://github.com/pytorch/pytorch/issues/43135
            reductions = []
            for p in self.actor_critic.parameters():
                # you can also organize grads to larger buckets to make allreduce more efficient
                if p.requires_grad:
                    if p.grad is None:
                        p.grad = torch.zeros_like(p.data)
                    reductions.append(
                        dist.all_reduce(p.grad, async_op=True,)
                    )  # synchronize
            for reduction in reductions:
                reduction.wait()

        nn.utils.clip_grad_norm_(
            self.actor_critic.parameters(), self.training_pipeline.max_grad_norm,  # type: ignore
        )
        self.optimizer.step()  # type: ignore

    def offpolicy_update(
        self,
        updates: int,
        data_iterator: Optional[Iterator],
        data_iterator_builder: Callable[..., Iterator],
    ) -> Iterator:
        stage = self.training_pipeline.current_stage

        current_steps = 0
        if self.is_distributed:
            self.num_workers_steps.set("steps", str(0))
            dist.barrier()

        for e in range(updates):
            if data_iterator is None:
                data_iterator = self.make_offpolicy_iterator(data_iterator_builder)

            try:
                batch = next(data_iterator)
            except StopIteration:
                batch = None
                if self.is_distributed:
                    self.offpolicy_epoch_done.add("offpolicy_epoch_done", 1)

            if self.is_distributed:
                dist.barrier()  # sync after every batch!
                if int(self.offpolicy_epoch_done.get("offpolicy_epoch_done")) != 0:
                    batch = None

            if batch is None:
                data_iterator = self.make_offpolicy_iterator(data_iterator_builder)
                # TODO: (batch, bsize) from iterator instead of waiting for the loss?
                batch = next(data_iterator)

            batch = to_device_recursively(batch, device=self.device, inplace=True)

            info: Dict[str, float] = dict()
            info["lr"] = self.optimizer.param_groups[0]["lr"]  # type: ignore

            bsize: Optional[int] = None

            total_loss: Optional[torch.Tensor] = None
            for loss_name in stage.offpolicy_named_loss_weights:
                loss, loss_weight = (
                    self.training_pipeline.current_stage_offpolicy_losses[loss_name],
                    stage.offpolicy_named_loss_weights[loss_name],
                )

                current_loss, current_info, stage.offpolicy_memory, bsize = loss.loss(
                    model=self.actor_critic,
                    batch=batch,
                    step_count=self.step_count,
                    memory=stage.offpolicy_memory,
                )
                if total_loss is None:
                    total_loss = loss_weight * current_loss
                else:
                    total_loss = total_loss + loss_weight * current_loss

                for key in current_info:
                    info["offpolicy/" + loss_name + "/" + key] = current_info[key]

            assert (
                total_loss is not None
            ), "No offline losses specified for training in stage {}".format(
                self.training_pipeline.current_stage_index
            )

            info["offpolicy/total_loss"] = total_loss.item()
            info["offpolicy/epoch"] = stage.offpolicy_epochs
            self.tracking_info["offpolicy_update"].append(
                ("offpolicy_update_package", info, bsize)
            )

            self.backprop_step(total_loss)

            stage.offpolicy_memory = detach_recursively(
                input=stage.offpolicy_memory, inplace=True
            )

            if self.is_distributed:
                self.num_workers_steps.add("steps", bsize)  # counts samplers x steps
            else:
                current_steps += bsize

        if self.is_distributed:
            dist.barrier()
            stage.offpolicy_steps_taken_in_stage += int(
                self.num_workers_steps.get("steps")
            )
            dist.barrier()
        else:
            stage.offpolicy_steps_taken_in_stage += current_steps

        return data_iterator

<<<<<<< HEAD
    def send_package(self, tracking_info: Dict[str, List]):
=======
    def apply_teacher_forcing(
        self, actions: Any, step_observation: Dict[str, torch.Tensor], step_count: int,
    ):
        # Recall that the last dimension of the expert action tensor has its last element equal to
        # 0 if the expert action could not be computed and otherwise equals 1.
        tf_mask_shape = step_observation["expert_action"].shape[:-1] + (1,)
        expert_actions = step_observation["expert_action"][..., :-1]
        expert_action_exists_mask = step_observation["expert_action"][..., -1:]

        actions = su.flatten(self.actor_critic.action_space, actions)

        assert (
            expert_actions.shape == actions.shape
        ), "expert actions shape {} doesn't match the model's {}".format(
            expert_actions.shape, actions.shape
        )

        teacher_forcing_mask = (
            torch.distributions.bernoulli.Bernoulli(
                torch.tensor(
                    self.training_pipeline.current_stage.teacher_forcing(step_count)
                )
            )
            .sample(tf_mask_shape)
            .long()
            .to(self.device)
        ) * expert_action_exists_mask

        extended_shape = teacher_forcing_mask.shape + (1,) * (
            len(actions.shape) - len(teacher_forcing_mask.shape)
        )

        actions = torch.where(
            teacher_forcing_mask.byte().view(extended_shape), expert_actions, actions
        )

        return (
            su.unflatten(self.actor_critic.action_space, actions),
            {"teacher_forcing_mask": teacher_forcing_mask},
        )

    def aggregate_and_send_logging_package(self, tracking_info: Dict[str, List]):
>>>>>>> 6c57adf1
        logging_pkg = LoggingPackage(
            mode=self.mode,
            training_steps=self.training_pipeline.total_steps,
            off_policy_steps=self.training_pipeline.total_offpolicy_steps,
            pipeline_stage=self.training_pipeline.current_stage_index,
        )

        self.aggregate_task_metrics(logging_pkg=logging_pkg)

        if self.mode == TRAIN_MODE_STR:
            # Technically self.mode should always be "train" here (as this is the training engine),
            # this conditional is defensive
            self._last_aggregated_train_task_metrics.add_scalars(
                scalars=logging_pkg.metrics_tracker.means(),
                n=logging_pkg.metrics_tracker.counts(),
            )

        for (info_type, train_info_dict, n) in itertools.chain(*tracking_info.values()):
            if n < 0:
                get_logger().warning(
                    f"Obtained a train_info_dict with {n} elements."
                    f" Full info: ({info_type}, {train_info_dict}, {n})."
                )
            elif info_type == "losses":
                logging_pkg.add_train_info_dict(
                    train_info_dict={
                        f"losses/{k}": v for k, v in train_info_dict.items()
                    },
                    n=n,
                )
            else:
                logging_pkg.add_train_info_dict(train_info_dict=train_info_dict, n=n)

        self.results_queue.put(logging_pkg)

    def run_pipeline(self, rollouts: RolloutStorage):
        self.initialize_rollouts(rollouts)
        self.tracking_info.clear()

        self.last_log = self.training_pipeline.total_steps
        self.last_save = self.training_pipeline.total_steps

        offpolicy_data_iterator: Optional[Iterator] = None

        while True:
            self.training_pipeline.before_rollout(
                train_metrics=self._last_aggregated_train_task_metrics
            )
            self._last_aggregated_train_task_metrics.reset()

            if self.training_pipeline.current_stage is None:
                break

            if self.is_distributed:
                self.num_workers_done.set("done", str(0))
                self.num_workers_steps.set("steps", str(0))
                # Ensure all workers are done before incrementing num_workers_{steps, done}
                dist.barrier()

            self.former_steps = self.step_count
            for step in range(self.training_pipeline.num_steps):
                num_paused = self.collect_rollout_step(rollouts=rollouts)
                if num_paused > 0:
                    raise NotImplementedError(
                        "When trying to get a new task from a task sampler (using the `.next_task()` method)"
                        " the task sampler returned `None`. This is not currently supported during training"
                        " (and almost certainly a bug in the implementation of the task sampler or in the "
                        " initialization of the task sampler for training)."
                    )

                if self.is_distributed:
                    # Preempt stragglers
                    # Each worker will stop collecting steps for the current rollout whenever a
                    # 100 * distributed_preemption_threshold percentage of workers are finished collecting their
                    # rollout steps and we have collected at least 25% but less than 90% of the steps.
                    num_done = int(self.num_workers_done.get("done"))
                    if (
                        num_done
                        > self.distributed_preemption_threshold * self.num_workers
                        and 0.25 * self.training_pipeline.num_steps
                        <= step
                        < 0.9 * self.training_pipeline.num_steps
                    ):
                        get_logger().debug(
                            "{} worker {} narrowed rollouts after {} steps (out of {}) with {} workers done".format(
                                self.mode, self.worker_id, rollouts.step, step, num_done
                            )
                        )
                        rollouts.narrow()
                        break

            with torch.no_grad():
                actor_critic_output, _ = self.actor_critic(
                    observations=rollouts.pick_observation_step(-1),
                    memory=rollouts.pick_memory_step(-1),
                    prev_actions=su.unflatten(
                        self.actor_critic.action_space, rollouts.prev_actions[-1:]
                    ),
                    masks=rollouts.masks[-1:],
                )

            if self.is_distributed:
                # Mark that a worker is done collecting experience
                self.num_workers_done.add("done", 1)
                self.num_workers_steps.add("steps", self.step_count - self.former_steps)

                # Ensure all workers are done before updating step counter
                dist.barrier()

                ndone = int(self.num_workers_done.get("done"))
                assert (
                    ndone == self.num_workers
                ), "# workers done {} != # workers {}".format(ndone, self.num_workers)

                # get the actual step_count
                self.step_count = (
                    int(self.num_workers_steps.get("steps")) + self.former_steps
                )

            rollouts.compute_returns(
                next_value=actor_critic_output.values.detach(),
                use_gae=self.training_pipeline.use_gae,
                gamma=self.training_pipeline.gamma,
                tau=self.training_pipeline.gae_lambda,
            )

            self.update(rollouts=rollouts)  # here we synchronize
            self.training_pipeline.rollout_count += 1

            rollouts.after_update()

            if self.training_pipeline.current_stage.offpolicy_component is not None:
                offpolicy_component = (
                    self.training_pipeline.current_stage.offpolicy_component
                )
                offpolicy_data_iterator = self.offpolicy_update(
                    updates=offpolicy_component.updates,
                    data_iterator=offpolicy_data_iterator,
                    data_iterator_builder=offpolicy_component.data_iterator_builder,
                )

            if self.lr_scheduler is not None:
                self.lr_scheduler.step(epoch=self.training_pipeline.total_steps)

            if (
                self.training_pipeline.total_steps - self.last_log >= self.log_interval
                or self.training_pipeline.current_stage.is_complete
            ):
                self.aggregate_and_send_logging_package(
                    tracking_info=self.tracking_info
                )
                self.tracking_info.clear()
                self.last_log = self.training_pipeline.total_steps

            # save for every interval-th episode or for the last epoch
            if (
                self.checkpoints_dir != ""
                and self.training_pipeline.save_interval > 0
                and (
                    self.training_pipeline.total_steps - self.last_save
                    >= self.training_pipeline.save_interval
                    or self.training_pipeline.current_stage.is_complete
                )
            ):
                self.deterministic_seeds()
                if self.worker_id == 0:
                    model_path = self.checkpoint_save()
                    if self.checkpoints_queue is not None:
                        self.checkpoints_queue.put(("eval", model_path))
                self.last_save = self.training_pipeline.total_steps

            if (self.training_pipeline.advance_scene_rollout_period is not None) and (
                self.training_pipeline.rollout_count
                % self.training_pipeline.advance_scene_rollout_period
                == 0
            ):
                get_logger().info(
                    "{} worker {} Force advance tasks with {} rollouts".format(
                        self.mode, self.worker_id, self.training_pipeline.rollout_count
                    )
                )
                self.vector_tasks.next_task(force_advance_scene=True)
                self.initialize_rollouts(rollouts)

    def train(
        self, checkpoint_file_name: Optional[str] = None, restart_pipeline: bool = False
    ):
        assert (
            self.mode == TRAIN_MODE_STR
        ), "train only to be called from a train instance"

        training_completed_successfully = False
        try:
            if checkpoint_file_name is not None:
                self.checkpoint_load(checkpoint_file_name, restart_pipeline)

            self.run_pipeline(
                RolloutStorage(
                    num_steps=self.training_pipeline.num_steps,
                    num_samplers=self.num_samplers,
                    actor_critic=self.actor_critic
                    if isinstance(self.actor_critic, ActorCriticModel)
                    else cast(ActorCriticModel, self.actor_critic.module),
                )
            )

            training_completed_successfully = True
        except KeyboardInterrupt:
            get_logger().info(
                "KeyboardInterrupt. Terminating {} worker {}".format(
                    self.mode, self.worker_id
                )
            )
        except Exception:
            get_logger().error(
                "Encountered Exception. Terminating {} worker {}".format(
                    self.mode, self.worker_id
                )
            )
            get_logger().exception(traceback.format_exc())
        finally:
            if training_completed_successfully:
                if self.worker_id == 0:
                    self.results_queue.put(("train_stopped", 0))
                get_logger().info(
                    "{} worker {} COMPLETE".format(self.mode, self.worker_id)
                )
            else:
                self.results_queue.put(("train_stopped", 1 + self.worker_id))
            self.close()


class OnPolicyInference(OnPolicyRLEngine):
    def __init__(
        self,
        config: ExperimentConfig,
        results_queue: mp.Queue,  # to output aggregated results
        checkpoints_queue: mp.Queue,  # to write/read (trainer/evaluator) ready checkpoints
        checkpoints_dir: str = "",
        mode: str = "valid",  # or "test"
        seed: Optional[int] = None,
        deterministic_cudnn: bool = False,
        mp_ctx: Optional[BaseContext] = None,
        device: Union[str, torch.device, int] = "cpu",
        deterministic_agents: bool = False,
        worker_id: int = 0,
        num_workers: int = 1,
        distributed_port: int = 0,
        **kwargs,
    ):
        super().__init__(
            experiment_name="",
            config=config,
            results_queue=results_queue,
            checkpoints_queue=checkpoints_queue,
            checkpoints_dir=checkpoints_dir,
            mode=mode,
            seed=seed,
            deterministic_cudnn=deterministic_cudnn,
            mp_ctx=mp_ctx,
            deterministic_agents=deterministic_agents,
            device=device,
            worker_id=worker_id,
            num_workers=num_workers,
            distributed_port=distributed_port,
            **kwargs,
        )

    def run_eval(
        self,
        checkpoint_file_path: str,
        rollout_steps: int = 100,
        visualizer: Optional[VizSuite] = None,
        update_secs: float = 20.0,
        verbose: bool = False,
    ) -> LoggingPackage:
        assert self.actor_critic is not None, "called run_eval with no actor_critic"

        ckpt = self.checkpoint_load(checkpoint_file_path)
        total_steps = cast(int, ckpt["total_steps"])

        rollouts = RolloutStorage(
            num_steps=rollout_steps,
            num_samplers=self.num_samplers,
            actor_critic=cast(ActorCriticModel, self.actor_critic),
        )

        if visualizer is not None:
            assert visualizer.empty()

        num_paused = self.initialize_rollouts(rollouts, visualizer=visualizer)
        assert num_paused == 0, f"{num_paused} tasks paused when initializing eval"

        num_tasks = sum(
            self.vector_tasks.command(
                "sampler_attr", ["length"] * self.num_active_samplers
            )
        ) + (  # We need to add this as the first tasks have already been sampled
            self.num_active_samplers
        )
        # get_logger().debug(
        #     "worker {} number of tasks {}".format(self.worker_id, num_tasks)
        # )
        steps = 0

        self.actor_critic.eval()

        last_time: float = time.time()
        init_time: float = last_time
        frames: int = 0
        if verbose:
            get_logger().info(
                f"[{self.mode}] worker {self.worker_id}: running evaluation on {num_tasks} tasks."
            )

        logging_pkg = LoggingPackage(mode=self.mode, training_steps=total_steps)
        while self.num_active_samplers > 0:
            frames += self.num_active_samplers
            self.collect_rollout_step(rollouts, visualizer=visualizer)
            steps += 1

            if steps % rollout_steps == 0:
                rollouts.after_update()

            cur_time = time.time()
            if self.num_active_samplers == 0 or cur_time - last_time >= update_secs:
                self.aggregate_task_metrics(logging_pkg=logging_pkg)

                if verbose:
                    lengths = self.vector_tasks.command(
                        "sampler_attr", ["length"] * self.num_active_samplers,
                    )
                    npending = sum(lengths)
                    est_time_to_complete = (
                        "{:.2f}".format(
                            (
                                (cur_time - init_time)
                                * (npending / (num_tasks - npending))
                                / 60
                            )
                        )
                        if npending != num_tasks
                        else "???"
                    )
                    get_logger().info(
                        f"[{self.mode}] worker {self.worker_id}:"
                        f" {frames / (cur_time - init_time):.1f} fps,"
                        f" {npending}/{num_tasks} tasks pending ({lengths})."
                        f" ~{est_time_to_complete} min. to complete."
                    )
                    if logging_pkg.num_non_empty_metrics_dicts_added != 0:
                        get_logger().info(
                            ", ".join(
                                [
                                    f"[{self.mode}] worker {self.worker_id}:"
                                    f" num_{self.mode}_tasks_complete {logging_pkg.num_non_empty_metrics_dicts_added}",
                                    *[
                                        f"{k} {v:.3g}"
                                        for k, v in logging_pkg.metrics_tracker.means().items()
                                    ],
                                ]
                            )
                        )

                    last_time = cur_time

        get_logger().info(
            "worker {}: {} complete, all task samplers paused".format(
                self.mode, self.worker_id
            )
        )

        self.vector_tasks.resume_all()
        self.vector_tasks.set_seeds(self.worker_seeds(self.num_samplers, self.seed))
        self.vector_tasks.reset_all()

        self.aggregate_task_metrics(logging_pkg=logging_pkg)

        logging_pkg.viz_data = (
            visualizer.read_and_reset() if visualizer is not None else None
        )
        logging_pkg.checkpoint_file_name = checkpoint_file_path

        return logging_pkg

    @staticmethod
    def skip_to_latest(checkpoints_queue: mp.Queue, command: Optional[str], data):
        assert (
            checkpoints_queue is not None
        ), "Attempting to process checkpoints queue but this queue is `None`."
        cond = True
        while cond:
            sentinel = ("skip.AUTO.sentinel", time.time())
            checkpoints_queue.put(
                sentinel
            )  # valid since a single valid process is the only consumer
            forwarded = False
            while not forwarded:
                new_command: Optional[str]
                new_data: Any
                (
                    new_command,
                    new_data,
                ) = checkpoints_queue.get()  # block until next command arrives
                if new_command == command:
                    data = new_data
                elif new_command == sentinel[0]:
                    assert (
                        new_data == sentinel[1]
                    ), "wrong sentinel found: {} vs {}".format(new_data, sentinel[1])
                    forwarded = True
                else:
                    raise ValueError(
                        "Unexpected command {} with data {}".format(
                            new_command, new_data
                        )
                    )
            time.sleep(1)
            cond = not checkpoints_queue.empty()
        return data

    def process_checkpoints(self):
        assert (
            self.mode != TRAIN_MODE_STR
        ), "process_checkpoints only to be called from a valid or test instance"

        assert (
            self.checkpoints_queue is not None
        ), "Attempting to process checkpoints queue but this queue is `None`."

        visualizer: Optional[VizSuite] = None

        finalized = False
        try:
            while True:
                command: Optional[str]
                ckp_file_path: Any
                (
                    command,
                    ckp_file_path,
                ) = self.checkpoints_queue.get()  # block until first command arrives
                # get_logger().debug(
                #     "{} {} command {} data {}".format(
                #         self.mode, self.worker_id, command, data
                #     )
                # )

                if command == "eval":
                    if self.num_samplers > 0:
                        if self.mode == VALID_MODE_STR:
                            # skip to latest using
                            # 1. there's only consumer in valid
                            # 2. there's no quit/exit/close message issued by runner nor trainer
                            ckp_file_path = self.skip_to_latest(
                                checkpoints_queue=self.checkpoints_queue,
                                command=command,
                                data=ckp_file_path,
                            )

                        if (
                            visualizer is None
                            and self.machine_params.visualizer is not None
                        ):
                            visualizer = self.machine_params.visualizer

                        eval_package = self.run_eval(
                            checkpoint_file_path=ckp_file_path,
                            visualizer=visualizer,
                            verbose=True,
                            update_secs=20 if self.mode == TEST_MODE_STR else 5 * 60,
                        )

                        self.results_queue.put(eval_package)

                        if self.is_distributed:
                            dist.barrier()
                    else:
                        self.results_queue.put(
                            LoggingPackage(mode=self.mode, training_steps=None,)
                        )
                elif command in ["quit", "exit", "close"]:
                    finalized = True
                    break
                else:
                    raise NotImplementedError()
        except KeyboardInterrupt:
            get_logger().info(
                "KeyboardInterrupt. Terminating {} worker {}".format(
                    self.mode, self.worker_id
                )
            )
        except Exception:
            get_logger().error(
                "Encountered Exception. Terminating {} worker {}".format(
                    self.mode, self.worker_id
                )
            )
            get_logger().error(traceback.format_exc())
        finally:
            if finalized:
                if self.mode == TEST_MODE_STR:
                    self.results_queue.put(("test_stopped", 0))
                get_logger().info(
                    "{} worker {} complete".format(self.mode, self.worker_id)
                )
            else:
                if self.mode == TEST_MODE_STR:
                    self.results_queue.put(("test_stopped", self.worker_id + 1))
            self.close(verbose=self.mode == TEST_MODE_STR)<|MERGE_RESOLUTION|>--- conflicted
+++ resolved
@@ -1121,52 +1121,7 @@
 
         return data_iterator
 
-<<<<<<< HEAD
-    def send_package(self, tracking_info: Dict[str, List]):
-=======
-    def apply_teacher_forcing(
-        self, actions: Any, step_observation: Dict[str, torch.Tensor], step_count: int,
-    ):
-        # Recall that the last dimension of the expert action tensor has its last element equal to
-        # 0 if the expert action could not be computed and otherwise equals 1.
-        tf_mask_shape = step_observation["expert_action"].shape[:-1] + (1,)
-        expert_actions = step_observation["expert_action"][..., :-1]
-        expert_action_exists_mask = step_observation["expert_action"][..., -1:]
-
-        actions = su.flatten(self.actor_critic.action_space, actions)
-
-        assert (
-            expert_actions.shape == actions.shape
-        ), "expert actions shape {} doesn't match the model's {}".format(
-            expert_actions.shape, actions.shape
-        )
-
-        teacher_forcing_mask = (
-            torch.distributions.bernoulli.Bernoulli(
-                torch.tensor(
-                    self.training_pipeline.current_stage.teacher_forcing(step_count)
-                )
-            )
-            .sample(tf_mask_shape)
-            .long()
-            .to(self.device)
-        ) * expert_action_exists_mask
-
-        extended_shape = teacher_forcing_mask.shape + (1,) * (
-            len(actions.shape) - len(teacher_forcing_mask.shape)
-        )
-
-        actions = torch.where(
-            teacher_forcing_mask.byte().view(extended_shape), expert_actions, actions
-        )
-
-        return (
-            su.unflatten(self.actor_critic.action_space, actions),
-            {"teacher_forcing_mask": teacher_forcing_mask},
-        )
-
     def aggregate_and_send_logging_package(self, tracking_info: Dict[str, List]):
->>>>>>> 6c57adf1
         logging_pkg = LoggingPackage(
             mode=self.mode,
             training_steps=self.training_pipeline.total_steps,
