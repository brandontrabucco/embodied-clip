import typing
from typing import Tuple, Dict

import gym
import torch
import torch.nn as nn
from gym.spaces import Dict as SpaceDict

from models.basic_models import RNNStateEncoder
from onpolicy_sync.policy import ActorCriticModel, LinearActorHead, LinearCriticHead
from rl_base.common import ActorCriticOutput
from rl_base.distributions import CategoricalDistr


class ResnetTensorObjectNavActorCritic(ActorCriticModel[CategoricalDistr]):
    def __init__(
        self,
        action_space: gym.spaces.Discrete,
        observation_space: SpaceDict,
        goal_sensor_uuid: str,
        resnet_preprocessor_uuid: str,
        rnn_hidden_size: int = 512,
        goal_dims: int = 32,
        resnet_compressor_hidden_out_dims: Tuple[int, int] = (128, 32),
        combiner_hidden_out_dims: Tuple[int, int] = (128, 32),
    ):
        super().__init__(
            action_space=action_space, observation_space=observation_space,
        )

        self.hidden_size = rnn_hidden_size

        self.goal_visual_encoder = ResnetTensorGoalEncoder(
            self.observation_space,
            goal_sensor_uuid,
            resnet_preprocessor_uuid,
            goal_dims,
            resnet_compressor_hidden_out_dims,
            combiner_hidden_out_dims,
        )

        self.state_encoder = RNNStateEncoder(
            self.goal_visual_encoder.output_dims, rnn_hidden_size,
        )

        self.actor = LinearActorHead(self.hidden_size, action_space.n)
        self.critic = LinearCriticHead(self.hidden_size)

        self.train()

    @property
    def recurrent_hidden_state_size(self) -> int:
        """The recurrent hidden state size of the model."""
        return self.hidden_size

    @property
    def is_blind(self) -> bool:
        """True if the model is blind (e.g. neither 'depth' or 'rgb' is an
        input observation type)."""
        return self.goal_visual_encoder.is_blind

    @property
    def num_recurrent_layers(self) -> int:
        """Number of recurrent hidden layers."""
        return self.state_encoder.num_recurrent_layers

    def get_object_type_encoding(
        self, observations: Dict[str, torch.FloatTensor]
    ) -> torch.FloatTensor:
        """Get the object type encoding from input batched observations."""
        return self.goal_visual_encoder.get_object_type_encoding(observations)

    def forward(self, observations, rnn_hidden_states, prev_actions, masks):
        x = self.goal_visual_encoder(observations)
        x, rnn_hidden_states = self.state_encoder(x, rnn_hidden_states, masks)

        return (
            ActorCriticOutput(
                distributions=self.actor(x), values=self.critic(x), extras={}
            ),
            rnn_hidden_states,
        )


class ResnetTensorGoalEncoder(nn.Module):
    def __init__(
        self,
        observation_spaces: SpaceDict,
        goal_sensor_uuid: str,
        resnet_preprocessor_uuid: str,
        class_dims: int = 32,
        resnet_compressor_hidden_out_dims: Tuple[int, int] = (128, 32),
        combiner_hidden_out_dims: Tuple[int, int] = (128, 32),
    ) -> None:
        super().__init__()

        self.goal_uuid = goal_sensor_uuid
        self.resnet_uuid = resnet_preprocessor_uuid

        self.class_dims = class_dims

        self.resnet_hid_out_dims = resnet_compressor_hidden_out_dims
        self.combine_hid_out_dims = combiner_hidden_out_dims

        self.embed_class = nn.Embedding(
            num_embeddings=observation_spaces.spaces[self.goal_uuid].n,
            embedding_dim=self.class_dims,
        )

        self.blind = self.resnet_uuid not in observation_spaces.spaces

        if not self.blind:
            self.resnet_tensor_shape = observation_spaces.spaces[self.resnet_uuid].shape

            self.resnet_compressor = nn.Sequential(
                nn.Conv2d(self.resnet_tensor_shape[0], self.resnet_hid_out_dims[0], 1),
                nn.ReLU(),
                nn.Conv2d(*self.resnet_hid_out_dims[0:2], 1),
                nn.ReLU(),
            )

            self.target_obs_combiner = nn.Sequential(
                nn.Conv2d(
                    self.resnet_hid_out_dims[1] + self.class_dims,
                    self.combine_hid_out_dims[0],
                    1,
                ),
                nn.ReLU(),
                nn.Conv2d(*self.combine_hid_out_dims[0:2], 1),
            )

    @property
    def is_blind(self):
        return self.blind

    @property
    def output_dims(self):
        if self.blind:
            return self.class_dims
        else:
            return (
                self.combine_hid_out_dims[-1]
                * self.resnet_tensor_shape[1]
                * self.resnet_tensor_shape[2]
            )

    def get_object_type_encoding(
        self, observations: Dict[str, torch.FloatTensor]
    ) -> torch.FloatTensor:
        """Get the object type encoding from input batched observations."""
        return typing.cast(
            torch.FloatTensor,
            self.embed_class(observations[self.goal_uuid].to(torch.int64)),
        )

    def compress_resnet(self, observations):
        return self.resnet_compressor(observations[self.resnet_uuid])

    def distribute_target(self, observations):
        target_emb = self.embed_class(observations[self.goal_uuid])
        return target_emb.view(-1, self.class_dims, 1, 1).expand(
            -1, -1, self.resnet_tensor_shape[-2], self.resnet_tensor_shape[-1]
        )

    def forward(self, observations):
        if self.blind:
            return self.embed_class(observations[self.goal_uuid])

        embs = [
            self.compress_resnet(observations),
            self.distribute_target(observations),
        ]

        x = self.target_obs_combiner(torch.cat(embs, dim=-3,))

        return x.view(x.size(0), -1)  # flatten


class ResnetTensorObjectNavActorCriticMemory(ResnetTensorObjectNavActorCritic):
    @property
    def recurrent_hidden_state_size(
        self,
    ) -> Dict[str, Tuple[Tuple[int, ...], int, torch.dtype]]:
<<<<<<< HEAD
        """The memory spec of the model: A dictionary with string keys and tuple values, each with the dimensions of the
        memory, e.g. (2, 32) for two layers of 32-dimensional recurrent hidden states; an integer indicating the index
        of the sampler in a batch, e.g. 1 for RNNs; the data type, e.g. torch.float32.
        """
=======
        """The memory spec of the model: A dictionary with string keys and
        tuple values, each with the dimensions of the memory, e.g. (2, 32) for
        two layers of 32-dimensional recurrent hidden states; an integer
        indicating the index of the sampler in a batch, e.g. 1 for RNNs; the
        data type, e.g. torch.float32."""
>>>>>>> d1afa37a
        return {
            "rnn_hidden": (
                (self.state_encoder.num_recurrent_layers, self.hidden_size),
                1,
                torch.float32,
            )
        }

    @property
    def num_recurrent_layers(self) -> int:
        """Returns -1, indicating we are using a memory specification in
        recurrent_hidden_state_size."""
        return -1

    def get_object_type_encoding(
        self, observations: Dict[str, torch.FloatTensor]
    ) -> torch.FloatTensor:
        """Get the object type encoding from input batched observations."""
        return self.goal_visual_encoder.get_object_type_encoding(observations)

    def forward(self, observations, rnn_hidden_states, prev_actions, masks):
        x = self.goal_visual_encoder(observations)

        x, mem_return = self.state_encoder(
            x, rnn_hidden_states.tensor("rnn_hidden"), masks
        )
        rnn_hidden_states["rnn_hidden"] = (
            mem_return,
            rnn_hidden_states.sampler_dim("rnn_hidden"),
        )

        return (
            ActorCriticOutput(
                distributions=self.actor(x), values=self.critic(x), extras={}
            ),
            rnn_hidden_states,
        )<|MERGE_RESOLUTION|>--- conflicted
+++ resolved
@@ -181,18 +181,11 @@
     def recurrent_hidden_state_size(
         self,
     ) -> Dict[str, Tuple[Tuple[int, ...], int, torch.dtype]]:
-<<<<<<< HEAD
-        """The memory spec of the model: A dictionary with string keys and tuple values, each with the dimensions of the
-        memory, e.g. (2, 32) for two layers of 32-dimensional recurrent hidden states; an integer indicating the index
-        of the sampler in a batch, e.g. 1 for RNNs; the data type, e.g. torch.float32.
-        """
-=======
         """The memory spec of the model: A dictionary with string keys and
         tuple values, each with the dimensions of the memory, e.g. (2, 32) for
         two layers of 32-dimensional recurrent hidden states; an integer
         indicating the index of the sampler in a batch, e.g. 1 for RNNs; the
         data type, e.g. torch.float32."""
->>>>>>> d1afa37a
         return {
             "rnn_hidden": (
                 (self.state_encoder.num_recurrent_layers, self.hidden_size),
