"""Baseline models for use in the object navigation task.
Object navigation is currently available as a Task in AI2-THOR and
Facebook's Habitat.
"""
from typing import cast, Tuple, Dict

import torch
import torch.nn as nn
import gym
from gym.spaces.dict import Dict as SpaceDict

from models.basic_models import SimpleCNN, RNNStateEncoder
from onpolicy_sync.policy import (
    ActorCriticModel,
    LinearActorCriticHead,
    LinearCriticHead,
    LinearActorHead
)

from rl_base.common import ActorCriticOutput
from rl_base.distributions import CategoricalDistr


class ObjectNavBaselineActorCritic(ActorCriticModel[CategoricalDistr]):
    """Baseline recurrent actor critic model for object-navigation.
    # Attributes
    action_space : The space of actions available to the agent. Currently only discrete
        actions are allowed (so this space will always be of type `gym.spaces.Discrete`).
    observation_space : The observation space expected by the agent. This observation space
        should include (optionally) 'rgb' images and 'depth' images and is required to
        have a component corresponding to the goal `goal_sensor_uuid`.
    goal_sensor_uuid : The uuid of the sensor of the goal object. See `GoalObjectTypeThorSensor`
        as an example of such a sensor.
    hidden_size : The hidden size of the GRU RNN.
    object_type_embedding_dim: The dimensionality of the embedding corresponding to the goal
        object type.
    """

    def __init__(
        self,
        action_space: gym.spaces.Discrete,
        observation_space: SpaceDict,
        goal_sensor_uuid: str,
        hidden_size=512,
        object_type_embedding_dim=8,
        trainable_masked_hidden_state: bool = False,
        num_rnn_layers=1,
        rnn_type='GRU',
    ):
        """Initializer.
        See class documentation for parameter definitions.
        """
        super().__init__(action_space=action_space, observation_space=observation_space)

        self.goal_sensor_uuid = goal_sensor_uuid
        self._n_object_types = self.observation_space.spaces[self.goal_sensor_uuid].n
        self.hidden_size = hidden_size
        self.object_type_embedding_size = object_type_embedding_dim

        self.visual_encoder = SimpleCNN(self.observation_space, hidden_size)

        self.state_encoder = RNNStateEncoder(
            (0 if self.is_blind else self.recurrent_hidden_state_size)
            + object_type_embedding_dim,
            self.recurrent_hidden_state_size,
            trainable_masked_hidden_state=trainable_masked_hidden_state,
            num_layers=num_rnn_layers,
            rnn_type=rnn_type
        )

        self.actor = LinearActorHead(
            self.recurrent_hidden_state_size, action_space.n
        )
        self.critic = LinearCriticHead(
            self.recurrent_hidden_state_size
        )

        self.object_type_embedding = nn.Embedding(
            num_embeddings=self._n_object_types,
            embedding_dim=object_type_embedding_dim,
        )

        self.train()

    @property
    def recurrent_hidden_state_size(self) -> int:
        """The recurrent hidden state size of the model."""
        return self.hidden_size

    @property
    def is_blind(self) -> bool:
        """True if the model is blind (e.g. neither 'depth' or 'rgb' is an
        input observation type)."""
        return self.visual_encoder.is_blind

    @property
    def num_recurrent_layers(self) -> int:
        """Number of recurrent hidden layers."""
        return self.state_encoder.num_recurrent_layers

    def get_object_type_encoding(
        self, observations: Dict[str, torch.FloatTensor]
    ) -> torch.FloatTensor:
        """Get the object type encoding from input batched observations."""
        return self.object_type_embedding(
            observations[self.goal_sensor_uuid].to(torch.int64)
        )

    def forward(  # type: ignore
        self,
        observations: Dict[str, torch.FloatTensor],
        rnn_hidden_states: torch.FloatTensor,
        prev_actions: torch.LongTensor,
        masks: torch.FloatTensor,
    ) -> Tuple[ActorCriticOutput, torch.FloatTensor]:
        """Processes input batched observations to produce new actor and critic
        values.
        Processes input batched observations (along with prior hidden states, previous actions,
        and masks denoting which recurrent hidden states should be masked) and returns
        an `ActorCriticOutput` object containing the model's policy (distribution over actions)
        and evaluation of the current state (value).
        # Parameters
        observations : Batched input observations.
        rnn_hidden_states : Hidden states from initial timepoints.
        prev_actions : Tensor of previous actions taken.
        masks : Masks applied to hidden states. See `RNNStateEncoder`.
        # Returns
        Tuple of the `ActorCriticOutput` and recurrent hidden state.
        """
        target_encoding = self.get_object_type_encoding(observations)
        x = [target_encoding]

        if not self.is_blind:
            perception_embed = self.visual_encoder(observations)
            x = [perception_embed] + x

        x_cat = torch.cat(x, dim=1)  # type: ignore
        x_out, rnn_hidden_states = self.state_encoder(x_cat, rnn_hidden_states, masks)

        # distributions, values = self.actor_and_critic(x_out)
        return (
            ActorCriticOutput(distributions=self.actor(x_out), values=self.critic(x_out), extras={}),
            rnn_hidden_states,
        )


class ObjectNavResNetActorCritic(ActorCriticModel[CategoricalDistr]):
    """Baseline recurrent actor critic model for object-navigation.
    # Attributes
    action_space : The space of actions available to the agent. Currently only discrete
        actions are allowed (so this space will always be of type `gym.spaces.Discrete`).
    observation_space : The observation space expected by the agent. This observation space
        should include (optionally) 'rgb' images and 'depth' images and is required to
        have a component corresponding to the goal `goal_sensor_uuid`.
    goal_sensor_uuid : The uuid of the sensor of the goal object. See `GoalObjectTypeThorSensor`
        as an example of such a sensor.
    hidden_size : The hidden size of the GRU RNN.
    object_type_embedding_dim: The dimensionality of the embedding corresponding to the goal
        object type.
    """

    def __init__(
        self,
        action_space: gym.spaces.Discrete,
        observation_space: SpaceDict,
        goal_sensor_uuid: str,
        hidden_size=512,
        object_type_embedding_dim=8,
        trainable_masked_hidden_state: bool = False,
        num_rnn_layers=1,
        rnn_type='GRU',
    ):
        """Initializer.
        See class documentation for parameter definitions.
        """
        super().__init__(action_space=action_space, observation_space=observation_space)

        self.goal_sensor_uuid = goal_sensor_uuid
        self._n_object_types = self.observation_space.spaces[self.goal_sensor_uuid].n
        self.hidden_size = hidden_size
        self.object_type_embedding_size = object_type_embedding_dim

        if 'rgb_resnet' in observation_space.spaces and 'depth_resnet' in observation_space.spaces:
            self.visual_encoder = nn.Linear(4096, hidden_size)
        else:
            self.visual_encoder = nn.Linear(2048, hidden_size)

        self.state_encoder = RNNStateEncoder(
            (0 if self.is_blind else self.recurrent_hidden_state_size)
            + object_type_embedding_dim,
            self.recurrent_hidden_state_size,
            trainable_masked_hidden_state=trainable_masked_hidden_state,
            num_layers=num_rnn_layers,
            rnn_type=rnn_type
        )

        self.actor_and_critic = LinearActorCriticHead(
            self.recurrent_hidden_state_size, action_space.n
        )

        self.object_type_embedding = nn.Embedding(
            num_embeddings=self._n_object_types,
            embedding_dim=object_type_embedding_dim,
        )

        self.train()

    @property
    def recurrent_hidden_state_size(self) -> int:
        """The recurrent hidden state size of the model."""
        return self.hidden_size

    @property
    def is_blind(self) -> bool:
        """True if the model is blind (e.g. neither 'depth' or 'rgb' is an
        input observation type)."""
        return False

    @property
    def num_recurrent_layers(self) -> int:
        """Number of recurrent hidden layers."""
        return self.state_encoder.num_recurrent_layers

    def get_object_type_encoding(
        self, observations: Dict[str, torch.FloatTensor]
    ) -> torch.FloatTensor:
        """Get the object type encoding from input batched observations."""
        return self.object_type_embedding(
            observations[self.goal_sensor_uuid].to(torch.int64)
        )

    def forward(  # type: ignore
        self,
        observations: Dict[str, torch.FloatTensor],
        rnn_hidden_states: torch.FloatTensor,
        prev_actions: torch.LongTensor,
        masks: torch.FloatTensor,
    ) -> Tuple[ActorCriticOutput, torch.FloatTensor]:
        """Processes input batched observations to produce new actor and critic
        values.
        Processes input batched observations (along with prior hidden states, previous actions,
        and masks denoting which recurrent hidden states should be masked) and returns
        an `ActorCriticOutput` object containing the model's policy (distribution over actions)
        and evaluation of the current state (value).
        # Parameters
        observations : Batched input observations.
        rnn_hidden_states : Hidden states from initial timepoints.
        prev_actions : Tensor of previous actions taken.
        masks : Masks applied to hidden states. See `RNNStateEncoder`.
        # Returns
        Tuple of the `ActorCriticOutput` and recurrent hidden state.
        """
        target_encoding = self.get_object_type_encoding(observations)
        x = [target_encoding]

        embs = []
        if "rgb_resnet" in observations:
            embs.append(observations["rgb_resnet"].view(-1, observations["rgb_resnet"].shape[-1]))
        if "depth_resnet" in observations:
            embs.append(observations["depth_resnet"].view(-1, observations["depth_resnet"].shape[-1]))
        perception_emb = torch.cat(embs, dim=1)
        x = [self.visual_encoder(perception_emb)] + x

        x_cat = cast(torch.FloatTensor, torch.cat(x, dim=1))  # type: ignore
        x_out, rnn_hidden_states = self.state_encoder(x_cat, rnn_hidden_states, masks)

        distributions, values = self.actor_and_critic(x_out)
        return (
            ActorCriticOutput(distributions=distributions, values=values, extras={}),
            cast(torch.FloatTensor, rnn_hidden_states),
        )


<<<<<<< HEAD
class ObjectNavNavActorCriticTrainResNet50GRU(ActorCriticModel[CategoricalDistr]):
=======
class ObjectNavActorCriticTrainResNet50GRU(ActorCriticModel[CategoricalDistr]):
>>>>>>> b50ac961
    def __init__(
        self,
        action_space: gym.spaces.Discrete,
        observation_space: SpaceDict,
        goal_sensor_uuid: str,
        hidden_size=512,
        object_type_embedding_dim=8,
        trainable_masked_hidden_state: bool = False,
        num_rnn_layers=1,
        rnn_type='GRU'
    ):
        super().__init__(action_space=action_space, observation_space=observation_space)

        self.goal_sensor_uuid = goal_sensor_uuid
        self._n_object_types = self.observation_space.spaces[self.goal_sensor_uuid].n
        self.recurrent_hidden_state_size = hidden_size
        self.object_type_embedding_size = object_type_embedding_dim

        self.visual_encoder = nn.Sequential(
            nn.Conv2d(2048, 2048, (1, 1)),
            nn.ReLU(),
            nn.Conv2d(2048, 2048, (1, 1)),
            nn.ReLU(),
            nn.Conv2d(2048, 1024, (1, 1)),
            nn.ReLU(),
            nn.Conv2d(1024, 1024, (1, 1)),
            nn.ReLU(),
            nn.Conv2d(1024, 1024, (1, 1)),
            nn.ReLU(),
            nn.Conv2d(1024, 32, (1, 1)),
            nn.ReLU(),
            # nn.AdaptiveAvgPool2d((1,1)),
            nn.Flatten(),
            nn.Linear(2048, 512)
        )

        self.state_encoder = RNNStateEncoder(
            (0 if self.is_blind else self.recurrent_hidden_state_size)
            + object_type_embedding_dim,
            self.recurrent_hidden_state_size,
            trainable_masked_hidden_state=trainable_masked_hidden_state,
            num_layers=num_rnn_layers,
            rnn_type=rnn_type
        )

        self.actor = LinearActorHead(
            self.recurrent_hidden_state_size, action_space.n
        )
        self.critic = LinearCriticHead(
            self.recurrent_hidden_state_size
        )

        self.object_type_embedding = nn.Embedding(
            num_embeddings=self._n_object_types,
            embedding_dim=object_type_embedding_dim,
        )

        self.train()

    @property
    def output_size(self):
        return self.recurrent_hidden_state_size

    @property
    def is_blind(self):
        return False

    @property
    def num_recurrent_layers(self):
        return self.state_encoder.num_recurrent_layers

    def get_object_type_encoding(
        self, observations: Dict[str, torch.FloatTensor]
    ) -> torch.FloatTensor:
        """Get the object type encoding from input batched observations."""
        return self.object_type_embedding(
            observations[self.goal_sensor_uuid].to(torch.int64)
        )

    def recurrent_hidden_state_size(self):
        return self._hidden_size

    def forward(self, observations, rnn_hidden_states, prev_actions, masks):
        target_encoding = self.get_object_type_encoding(observations)
        x = [target_encoding]

        embs = []
        if "rgb_resnet" in observations:
            embs.append(self.visual_encoder(observations["rgb_resnet"]))
        if "depth_resnet" in observations:
            embs.append(self.visual_encoder(observations["depth_resnet"]))
        perception_emb = torch.cat(embs, dim=1)
        x = [perception_emb] + x

        x_cat = cast(torch.FloatTensor, torch.cat(x, dim=1))  # type: ignore
        x_out, rnn_hidden_states = self.state_encoder(x_cat, rnn_hidden_states, masks)

        return (
            ActorCriticOutput(
                distributions=self.actor(x_out), values=self.critic(x_out), extras={}
            ),
            rnn_hidden_states,
        )<|MERGE_RESOLUTION|>--- conflicted
+++ resolved
@@ -271,11 +271,7 @@
         )
 
 
-<<<<<<< HEAD
-class ObjectNavNavActorCriticTrainResNet50GRU(ActorCriticModel[CategoricalDistr]):
-=======
 class ObjectNavActorCriticTrainResNet50GRU(ActorCriticModel[CategoricalDistr]):
->>>>>>> b50ac961
     def __init__(
         self,
         action_space: gym.spaces.Discrete,
